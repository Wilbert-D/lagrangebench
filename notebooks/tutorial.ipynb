{
 "cells": [
  {
   "attachments": {},
   "cell_type": "markdown",
   "metadata": {},
   "source": [
    "# Training GNS on the 2D Taylor Green Vortex\n",
    "This tutorial notebook will show how to train a GNS model on the 2D Taylor Green Vortex. It will give a brief overview of LagrangeBench on these topics:\n",
    "- Datasets and case setup\n",
    "- Models\n",
    "- Training tricks and strategies (random-walk noise and pushforward)\n",
    "- Training and inference"
   ]
  },
  {
   "cell_type": "code",
   "execution_count": 1,
   "metadata": {},
   "outputs": [
    {
     "name": "stderr",
     "output_type": "stream",
     "text": [
      "/home/atoshev/git/lagrangebench/.venv/lib/python3.10/site-packages/tqdm/auto.py:21: TqdmWarning: IProgress not found. Please update jupyter and ipywidgets. See https://ipywidgets.readthedocs.io/en/stable/user_install.html\n",
      "  from .autonotebook import tqdm as notebook_tqdm\n"
     ]
    }
   ],
   "source": [
    "import os\n",
    "# os.environ['CUDA_VISIBLE_DEVICES'] = '1'\n",
    "\n",
    "import lagrangebench\n",
    "import haiku as hk\n",
    "import numpy as np\n",
    "import matplotlib.pyplot as plt\n",
    "import pickle\n",
    "import matplotlib.animation as animation"
   ]
  },
  {
   "attachments": {},
   "cell_type": "markdown",
   "metadata": {},
   "source": [
    "## Datasets\n",
    "First thing to do is to load the dataset. The simplest way to do this is by using the `lagrangebench.data.TGV2D` class. It will automatically download the HDF5 files if they are not found in the respective folder, and it will take care of setting up the dataset. Note that for the validation set `is_rollout=True`. This means that the dataset will not split the trajectory into subsequences and keep whole rollouts for evaluation."
   ]
  },
  {
   "cell_type": "code",
   "execution_count": 2,
   "metadata": {},
   "outputs": [
    {
     "name": "stdout",
     "output_type": "stream",
     "text": [
      "This is a 2D dataset called TGV.\n",
      "Train snapshot have shape (2500, 7, 2) (n_nodes, seq_len, xy pos).\n",
      "Val snapshot have shape (2500, 126, 2) (n_nodes, rollout, xy pos).\n",
      "\n"
     ]
    }
   ],
   "source": [
    "tgv2d_train = lagrangebench.data.TGV2D(\"train\")\n",
    "tgv2d_eval = lagrangebench.data.TGV2D(\"valid\", is_rollout=True)\n",
    "\n",
    "print(\n",
    "    f\"This is a {tgv2d_train.metadata['dim']}D dataset \"\n",
    "    f\"called {tgv2d_train.metadata['case']}.\\n\"\n",
    "    f\"Train snapshot have shape {tgv2d_train[0][0].shape} (n_nodes, seq_len, xy pos).\\n\"\n",
    "    f\"Val snapshot have shape {tgv2d_eval[0][0].shape} (n_nodes, rollout, xy pos).\\n\"\n",
    ")"
   ]
  },
  {
   "attachments": {},
   "cell_type": "markdown",
   "metadata": {},
   "source": [
    "Similarly, for other datasets one can use the respective subclass, for example\n",
    "```python\n",
    "rpf_3d_data = lagrangebench.data.RPF3D(\"train\") # 3D Reverse Poiseuille Flow\n",
    "dam_2d_data = lagrangebench.data.DAM2D(\"train\") # 2D Dambreak\n",
    "# etc.\n",
    "# and in general: \n",
    "lagrangebench.data.H5Dataset(\"train\", dataset_path=\"path/to/dataset\")\n",
    "```"
   ]
  },
  {
   "attachments": {},
   "cell_type": "markdown",
   "metadata": {},
   "source": [
    "## Models\n",
    "Models instances can be created either with the model constructor or through the `lagrangebench.models.get_model` helper. All the models will have a similar structure, inheriting from [`models.BaseModel`](/lagrangebench/models/base.py) and generally needing a `_transform` function for feature engineering and building the graph. \n",
    "\n",
    "Here we use a small GNS model, with 32 latent dimension and 5 message passing layers and predicting 2D accelerations. Note that we use a function wrapper beause `haiku.Modules` must be initialized inside `hk.transform`.\n"
   ]
  },
  {
   "cell_type": "code",
   "execution_count": 3,
   "metadata": {},
   "outputs": [],
   "source": [
    "def gns(x):\n",
    "    return lagrangebench.models.GNS(\n",
    "        particle_dimension=tgv2d_train.metadata[\"dim\"],\n",
    "        latent_size=16,\n",
    "        num_mlp_layers=2,\n",
    "        num_message_passing_steps=4,\n",
    "        particle_type_embedding_size=8,\n",
<<<<<<< HEAD
    "    )(x)"
=======
    "    )(x)\n",
    "\n",
    "\n",
    "# equivalent to\n",
    "# gns, _ = lagrangebench.get_model(\n",
    "#     \"gns\", tgv2d_train.metadata, latent_dim=16, num_mp_steps=4, num_mlp_layers=2\n",
    "# )"
>>>>>>> 3d026574
   ]
  },
  {
   "attachments": {},
   "cell_type": "markdown",
   "metadata": {},
   "source": [
    "Then apply `haiku.transform` to the model function"
   ]
  },
  {
   "cell_type": "code",
   "execution_count": 4,
   "metadata": {},
   "outputs": [],
   "source": [
    "gns = hk.without_apply_rng(hk.transform_with_state(gns))"
   ]
  },
  {
   "attachments": {},
   "cell_type": "markdown",
   "metadata": {},
   "source": [
    "## Training tricks and strategies\n",
    "To improve performance and stabilize training we can use a number of tricks and strategies. In this notebook we will cover random-walk noise and pushforward, which are included by default in LagrangeBench. \n",
    "\n",
    "### Random-walk noise\n",
    "Briefly, random-walk noise adds noise to the velocities in the input sequence and adjusts the target positions accordingly. The standard deviation is passed as a parameter, and each noise step is rescaled so that the cumulated noise has the input standard deviation. It applied to GNNs in physics in the [\"Learning to Simulate Complex Physics with Graph Networks\"](https://arxiv.org/abs/2002.09405) paper (2020).\n",
    "\n",
    "### Pushforward\n",
    "Instead of training always on the next step, the pushforward trick will randomly sample a number of \"unroll\" steps to perform and compute the loss only on the last one. Ideally this should inject the \"right amount\" of noise, since it comes from the physical distribution. Because it adds some overhead, the maximum number of unroll steps should not be too large and the probability of unrolling large sequences should be reasonably small. It comes from the [\"Message Passing Neural PDE Solvers\"](https://arxiv.org/pdf/2202.03376.pdf) paper (2022)."
   ]
  },
  {
   "cell_type": "code",
   "execution_count": 5,
   "metadata": {},
   "outputs": [],
   "source": [
    "noise_std = 1e-5\n",
    "\n",
    "pf_config = lagrangebench.PushforwardConfig(\n",
    "    steps=[0, 5000, 10000],  # training steps to unlock the relative stage\n",
    "    unrolls=[0, 2, 5],  # number of unroll steps per stage\n",
    "    probs=[7, 2, 1],  # probabilities to unroll to the relative stage\n",
    ")"
   ]
  },
  {
   "attachments": {},
   "cell_type": "markdown",
   "metadata": {},
   "source": [
    "For example, this configuration would apply noise with `std=1e-5` and the pushforward trick with three unroll stages (0, 2 and 5), \"unlocking\" the second stage after 5000 training steps and the third stage after 10000 training steps. After 10000 steps, 0-step unroll (normal training) will happen with a probability of 70%, 2-step unroll with a probability of 20% and finally 5-step unroll with a probability of 10%."
   ]
  },
  {
   "attachments": {},
   "cell_type": "markdown",
   "metadata": {},
   "source": [
    "## Case\n",
    "The `CaseSetupFn` is an essential part in LagrangeBench. Most of the operations during training, such as data preprocessing, time integration for the ouput and neighbor computation are managed by `CaseSetupFn`. The easies way to initialize it is through the `lagrangebench.case_builder` function."
   ]
  },
  {
   "cell_type": "code",
   "execution_count": 6,
   "metadata": {},
   "outputs": [],
   "source": [
    "bounds = np.array(tgv2d_train.metadata[\"bounds\"])\n",
    "box = bounds[:, 1] - bounds[:, 0]\n",
    "\n",
    "tgv2d_case = lagrangebench.case_builder(\n",
    "    box=box,  # (x,y) array with the world size along each axis. (1.0, 1.0) for 2D TGV\n",
    "    metadata=tgv2d_train.metadata,  # metadata dictionary\n",
    "    input_seq_length=6,  # number of consecutive time steps fed to the model\n",
    "    isotropic_norm=False,  # whether to normalize each dimension independently\n",
    "    noise_std=noise_std,  # noise standard deviation used by the random-walk noise\n",
    ")"
   ]
  },
  {
   "attachments": {},
   "cell_type": "markdown",
   "metadata": {},
   "source": [
    "## Training and inference\n",
    "Finally, to train GNS on Taylor Green (with noise and pushforward) the `lagrangebench.Trainer` methods comes to hand"
   ]
  },
  {
   "cell_type": "code",
   "execution_count": 7,
   "metadata": {},
   "outputs": [
    {
     "name": "stdout",
     "output_type": "stream",
     "text": [
      "00000, train/loss: 1.41751.\n",
      "01000, train/loss: 0.00289.\n",
      "02000, train/loss: 0.16760.\n",
      "03000, train/loss: 0.00138.\n",
      "04000, train/loss: 0.19846.\n",
      "05000, train/loss: 1.66292.\n",
      "{'val/loss': 0.0021142957266420126, 'val/mse5': 3.634553650044836e-05, 'val/mse10': 0.0002488670579623431, 'val/stdloss': 0.0, 'val/stdmse5': 0.0, 'val/stdmse10': 0.0}\n",
      "06000, train/loss: 0.02183.\n",
      "07000, train/loss: 0.00966.\n",
      "08000, train/loss: 0.00948.\n",
      "09000, train/loss: 0.88703.\n",
      "10000, train/loss: 0.10959.\n",
      "{'val/loss': 0.0032522552646696568, 'val/mse5': 3.941758768633008e-05, 'val/mse10': 0.00036130411899648607, 'val/stdloss': 0.0, 'val/stdmse5': 0.0, 'val/stdmse10': 0.0}\n",
      "11000, train/loss: 0.02604.\n",
      "12000, train/loss: 0.00974.\n",
      "13000, train/loss: 0.00454.\n",
      "14000, train/loss: 0.00113.\n",
      "15000, train/loss: 0.00083.\n",
      "{'val/loss': 0.000990749103948474, 'val/mse5': 2.7105254048365168e-05, 'val/mse10': 0.00015429302584379911, 'val/stdloss': 0.0, 'val/stdmse5': 0.0, 'val/stdmse10': 0.0}\n",
      "16000, train/loss: 0.00364.\n",
      "17000, train/loss: 0.00056.\n",
      "18000, train/loss: 1.14394.\n",
      "19000, train/loss: 0.00115.\n",
      "20000, train/loss: 0.07630.\n",
      "{'val/loss': 0.0006004880997352302, 'val/mse5': 2.202047653554473e-05, 'val/mse10': 0.00011307478416711092, 'val/stdloss': 0.0, 'val/stdmse5': 0.0, 'val/stdmse10': 0.0}\n",
      "21000, train/loss: 0.00067.\n",
      "22000, train/loss: 0.00131.\n",
      "23000, train/loss: 0.00598.\n",
      "24000, train/loss: 0.00930.\n"
     ]
    }
   ],
   "source": [
    "trainer = lagrangebench.Trainer(\n",
    "    model=gns,\n",
    "    case=tgv2d_case,\n",
    "    dataset_train=tgv2d_train,\n",
    "    dataset_eval=tgv2d_eval,\n",
    "    pushforward=pf_config,\n",
    "    noise_std=noise_std,\n",
    "    metrics=[\"mse\"],\n",
    "    n_rollout_steps=20,\n",
    "    eval_n_trajs=1,\n",
    "    lr_start=5e-4,\n",
    "    log_steps=1000,\n",
    "    eval_steps=5000,\n",
    ")\n",
    "\n",
    "params, state, _ = trainer(step_max=25000)"
   ]
  },
  {
   "attachments": {},
   "cell_type": "markdown",
   "metadata": {},
   "source": [
    "Now let's see what the trained GNS can do. First, let's get the test data. As for the validation set, `is_rollout=True` so that the dataset does not split the trajectory into subsequences."
   ]
  },
  {
   "cell_type": "code",
   "execution_count": 8,
   "metadata": {},
   "outputs": [],
   "source": [
    "tgv2d_test = lagrangebench.TGV2D(\"test\", is_rollout=True)"
   ]
  },
  {
   "attachments": {},
   "cell_type": "markdown",
   "metadata": {},
   "source": [
    "Then let's run then evaluation over 20 timesteps. Here we use three evaluation metrics: __position MSE__ and __Sinkhorn__ distance."
   ]
  },
  {
   "cell_type": "code",
   "execution_count": 9,
   "metadata": {},
   "outputs": [],
   "source": [
    "metrics = lagrangebench.infer(\n",
    "    gns,\n",
    "    tgv2d_case,\n",
    "    tgv2d_test,\n",
    "    params,\n",
    "    state,\n",
    "    metrics=[\"mse\", \"sinkhorn\"],\n",
    "    eval_n_trajs=1,\n",
    "    n_rollout_steps=20,\n",
    "    rollout_dir=\"rollouts/\",\n",
    "    out_type=\"pkl\",\n",
    ")[\"rollout_0\"]\n",
    "rollout = pickle.load(open(\"rollouts/rollout_0.pkl\", \"rb\"))"
   ]
  },
  {
   "cell_type": "code",
   "execution_count": 10,
   "metadata": {},
   "outputs": [
    {
     "data": {
      "image/png": "iVBORw0KGgoAAAANSUhEUgAAA/gAAAF2CAYAAADa/jMWAAAAOXRFWHRTb2Z0d2FyZQBNYXRwbG90bGliIHZlcnNpb24zLjcuMSwgaHR0cHM6Ly9tYXRwbG90bGliLm9yZy/bCgiHAAAACXBIWXMAAA9hAAAPYQGoP6dpAACNYElEQVR4nOzdd3xUVf7/8VcmIRWSEEoKRAid0BIpIYhiiUaJShTdBHFBRFkLzcAiuBQLLoqyImWNqCx+VaooKmAUKTZiaKGE3ntCQkiFtJn7+4Ofs84SIMHApLyfj8c84pz7ufd+5u7qmc/cc89xMAzDQERERERERESqNJO9ExARERERERGRP08FvoiIiIiIiEg1oAJfREREREREpBpQgS8iIiIiIiJSDajAFxEREREREakGVOCLiIiIiIiIVAMq8EVERERERESqARX4IiIiIiIiItWACnwRERERERGRakAFvoiIiIhIDfTEE0/QtGnTa963du3aV41r2rQp999//zWdQ0TKTwW+iIiIiIiISDXgZO8ERERERETkxvvggw+wWCz2TkNEKpAKfBERERGRGqhWrVr2TqFCFBQU4OzsjMmkwcki+rdARK7Zyy+/jIODA/v27ePxxx/Hy8uLBg0aMGHCBAzD4Pjx4/Tp0wdPT0/8/PyYNm2azf4zZ86kXbt2uLu7U7duXbp06cL8+fNtYk6ePMmTTz6Jr68vLi4utGvXjrlz597IjykiIlIl5ebmMnLkSJo2bYqLiwsNGzbk7rvvZsuWLcClz+AfOXIEBwcH3n77bebMmUPz5s1xcXGha9eubNy48arn27p1Kw0aNOD2228nLy/PZtsvv/xCt27dcHV1pVmzZvzf//3fJfsfOnSIRx99FB8fH9zd3enevTsrVqywiVm3bh0ODg4sXLiQ8ePH06hRI9zd3cnJybHOC3Dy5Emio6OpXbs2DRo0YPTo0ZjN5mu4giJVj+7gi8ifFhMTQ9u2bXnjjTdYsWIFkydPxsfHh/fff58777yTN998k88++4zRo0fTtWtXbrvtNj744AOGDx/OI488wogRIygoKGD79u0kJSXx2GOPAZCWlkb37t1xcHBg6NChNGjQgG+//ZbBgweTk5PDyJEj7fvBRUREKrFnnnmGzz//nKFDhxIcHMzZs2f55Zdf2L17NzfffPNl95s/fz65ubn87W9/w8HBgalTp/Lwww9z6NChy97137hxI5GRkXTp0oWvvvoKNzc367YDBw7wyCOPMHjwYAYOHMjcuXN54okn6Ny5M+3atQMu9vk9evTg/PnzDB8+nHr16vHxxx/z4IMP8vnnn/PQQw/ZnO+1117D2dmZ0aNHU1hYiLOzMwBms5nIyEjCwsJ4++23+eGHH5g2bRrNmzfn2Wef/bOXVKTyM0RErtGkSZMMwBgyZIi1raSkxGjcuLHh4OBgvPHGG9b2c+fOGW5ubsbAgQMNwzCMPn36GO3atbvi8QcPHmz4+/sbGRkZNu2xsbGGl5eXcf78+Yr7MCIiItWMl5eX8fzzz192+8CBA40mTZpY3x8+fNgAjHr16hmZmZnW9q+++soAjG+++cZmXw8PD8MwDOOXX34xPD09jaioKKOgoMDmHE2aNDEA46effrK2nTlzxnBxcTFGjRplbRs5cqQBGD///LO1LTc31wgKCjKaNm1qmM1mwzAMY+3atQZgNGvW7JLvAQMHDjQA49VXX7VpDw0NNTp37nzZ6yBSnWiIvoj8aU899ZT1nx0dHenSpQuGYTB48GBru7e3N61bt+bQoUPW9ydOnLjskD/DMFi6dCkPPPAAhmGQkZFhfUVGRpKdnW0dYigiIiKX8vb2JikpiVOnTpVrv5iYGOrWrWt9f+uttwJY+/A/Wrt2LZGRkdx111188cUXuLi4XBITHBxsPQZAgwYNbL4TAKxcuZJu3brRs2dPa1vt2rUZMmQIR44cYdeuXTbHHDhwoM0ogT965plnbN7feuutpeYuUh2pwBeRP+2mm26yee/l5YWrqyv169e/pP3cuXMAvPjii9SuXZtu3brRsmVLnn/+eX799VdrbHp6OllZWcyZM4cGDRrYvAYNGgTAmTNnrvMnExERqbqmTp1KSkoKgYGBdOvWjZdffrlMhe7/9uu/F/u/9+G/KygoICoqitDQUBYvXmwdJn+14/1+zD8e7+jRo7Ru3fqSuLZt21q3/1FQUFCp53J1daVBgwZXPJdIdaYCX0T+NEdHxzK1wcU783Cxw967dy8LFy6kZ8+eLF26lJ49ezJp0iQA67I9jz/+OKtWrSr1dcstt1ynTyQiIlL1/eUvf+HQoUPMnDmTgIAA3nrrLdq1a8e33357xf2u1of/zsXFhaioKJKSkkhISPjTxyuPy929v9y5RGoKTbInInbj4eFBTEwMMTExFBUV8fDDD/P6668zbtw4GjRoQJ06dTCbzURERNg7VRERkSrJ39+f5557jueee44zZ85w88038/rrr3Pffff96WM7ODjw2Wef0adPHx599FG+/fZbbr/99ms6VpMmTdi7d+8l7Xv27LFuF5Gr0x18EbGLs2fP2rx3dnYmODgYwzAoLi7G0dGRvn37snTpUlJSUi7ZPz09/UalKiIiUuWYzWays7Nt2ho2bEhAQACFhYUVdh5nZ2e++OILunbtygMPPMCGDRuu6Ti9e/dmw4YNJCYmWtvy8/OZM2cOTZs2JTg4uKJSFqnWdAdfROzinnvuwc/Pj1tuuQVfX192797NrFmziIqKok6dOgC88cYbrF27lrCwMJ5++mmCg4PJzMxky5Yt/PDDD2RmZtr5U4iIiFROubm5NG7cmEceeYROnTpRu3ZtfvjhBzZu3Mi0adMq9Fxubm4sX76cO++8k/vuu48ff/yR9u3bl+sYY8eOZcGCBdx3330MHz4cHx8fPv74Yw4fPszSpUsxmXRfUqQsVOCLiF387W9/47PPPuNf//oXeXl5NG7cmOHDhzN+/HhrjK+vLxs2bODVV1/liy++4N///jf16tWjXbt2vPnmm3bMXkREpHJzd3fnueee4/vvv+eLL77AYrHQokUL/v3vf1+X9eA9PT357rvvuO2227j77rv5+eefadGiRZn39/X1Zf369bz44ovMnDmTgoICOnbsyDfffENUVFSF5ytSXTkYf2Z2CxERERERERGpFDTWRURERERERKQaUIEvIiIiIiIiUg2owBcRERERERGpBlTgi4iIiIiIiFQDKvBFREREREREqgEV+CIiIiIiIiLVgJO9E6hqLBYLp06dok6dOjg4ONg7HRERqeEMwyA3N5eAgABMJv1uXxHU14uISGVT1v5eBX45nTp1isDAQHunISIiYuP48eM0btzY3mlUC+rrRUSksrpaf68Cv5zq1KkDXLywnp6eds5GRERqupycHAIDA639k/x56utFRKSyKWt/rwK/nH4fqufp6alOX0REKg0NJa846utFRKSyulp/r4f1RERERERERKoBFfgiIiIiIiIi1YAKfBEREREREZFqQAW+iIiIiIiISDWgAl9ERERERESkGlCBLyIiIiIiIlINqMAXERERERERqQZU4IuIiIiIiIhUAyrwRURERERERKoBFfgiIiI3WFGJBcMw7J2GiIiIXEcFxeYbfk4V+CIiIjfYv1bt49H4RHacyLZ3KiIiInIdrN17hlunriXp0Nkbel6nG3o2ERGRGu5U1gX+8+thCksspOUU0AEve6ckIiIiFaSwxMzUhL189MthAN7/6RBhzerdsPOrwBcREbmB/rVqH4UlFroF+XBX24b2TkdEREQqyOGMfIYt2ELKyRwAnujRlLH3tbmhOVzTEP3Zs2fTtGlTXF1dCQsLY8OGDVeMX7JkCW3atMHV1ZUOHTqwcuVKm+2GYTBx4kT8/f1xc3MjIiKC/fv328S8/vrr9OjRA3d3d7y9vS85x7x583BwcCj1debMGQDWrVtX6vbU1NRruQwiIiLlsic1h6VbTgDwUu+2ODg42DkjERERqQhLN58gasbPpJzMoa57LT4c0IWXH2yHay3HG5pHuQv8RYsWERcXx6RJk9iyZQudOnUiMjLSWkT/r/Xr19OvXz8GDx5McnIy0dHRREdHk5KSYo2ZOnUqM2bMID4+nqSkJDw8PIiMjKSgoMAaU1RUxKOPPsqzzz5b6nliYmI4ffq0zSsyMpJevXrRsKHtHZK9e/faxP3vdhERkevhjW/3YBgQ1cGfkEBve6cjIiIif1JeYQkvLNrKqCXbOF9kpnszH74dcRsRwb52ycfBKOc0vmFhYXTt2pVZs2YBYLFYCAwMZNiwYYwdO/aS+JiYGPLz81m+fLm1rXv37oSEhBAfH49hGAQEBDBq1ChGjx4NQHZ2Nr6+vsybN4/Y2Fib482bN4+RI0eSlZV1xTzT09Np1KgRH330EX/961+Bi3fw77jjDs6dO1fqKICyyMnJwcvLi+zsbDw9Pa/pGCIiUvOsP5DBYx8m4WRy4Ie4XjSt71Ehx1W/VPF0TUVEpCy2n8hi2IJkjp49j6PJgZF3teS5O1rgaKr4EXpl7ZvKdQe/qKiIzZs3ExER8d8DmExERESQmJhY6j6JiYk28QCRkZHW+MOHD5OammoT4+XlRVhY2GWPWRb/93//h7u7O4888sgl20JCQvD39+fuu+/m119/veJxCgsLycnJsXmJiIiUh8ViMOXbPQA83r1JhRX3IiIicuNZLAYf/HSIvu+t5+jZ8zTydmPRkO4Mu6vldSnuy6NcBX5GRgZmsxlfX9vhBr6+vpd9jj01NfWK8b//Lc8xy+Kjjz7isccew83Nzdrm7+9PfHw8S5cuZenSpQQGBnL77bezZcuWyx5nypQpeHl5WV+BgYHXnJOIiNRM32w/xY6T2dR2cWLYnS3snY6IiIhco/TcQp6Yt5HXV+6m2GxwX3s/Vg6/lS5NfeydGlBNZ9FPTExk9+7dfPLJJzbtrVu3pnXr1tb3PXr04ODBg7zzzjuXxP5u3LhxxMXFWd/n5OSoyBcRkTIrLDHz1nd7AXimVzPq1Xaxc0YiIiJyLX7al07c4m1k5BXi4mRi0gPt6NctsFJNmluuAr9+/fo4OjqSlpZm056Wloafn1+p+/j5+V0x/ve/aWlp+Pv728SEhISUJz2rDz/8kJCQEDp37nzV2G7duvHLL79cdruLiwsuLvoyJiIi1+bT345x4twFGtZx4cmeQfZOR0RERMqpqMTCtFV7ef/HQwC09q3DzMdCaeVbx86ZXapcQ/SdnZ3p3Lkzq1evtrZZLBZWr15NeHh4qfuEh4fbxAOsWrXKGh8UFISfn59NTE5ODklJSZc95pXk5eWxePFiBg8eXKb4rVu32vywICIiUlGyLxQzc83FZV/j7m6Fu3O1HDgnIiJSbR09m8+j8eutxf1fuzfhq6G3VMriHq5hiH5cXBwDBw6kS5cudOvWjenTp5Ofn8+gQYMAGDBgAI0aNWLKlCkAjBgxgl69ejFt2jSioqJYuHAhmzZtYs6cOQA4ODgwcuRIJk+eTMuWLQkKCmLChAkEBAQQHR1tPe+xY8fIzMzk2LFjmM1mtm7dCkCLFi2oXbu2NW7RokWUlJTw+OOPX5L79OnTCQoKol27dhQUFPDhhx+yZs0avv/++/JeBhERkauK//EgWeeLadmwNo90bmzvdERERKQcvtp6kn98mUJeYQlebrV4s29H7m1f+sj1yqLcBX5MTAzp6elMnDiR1NRUQkJCSEhIsE6Sd+zYMUym/w4M6NGjB/Pnz2f8+PG89NJLtGzZkmXLltG+fXtrzJgxY8jPz2fIkCFkZWXRs2dPEhIScHV1tcZMnDiRjz/+2Po+NDQUgLVr13L77bdb2z/66CMefvjhUpfBKyoqYtSoUZw8eRJ3d3c6duzIDz/8wB133FHeyyAiInJFp7IuMPeXwwC8eG8bnBzLNWhORERE7CS/sISJX+1k6ZYTAHRtWpfpsaE08na7yp7252AYhmHvJKoSrY0rIiJlMXrJNj7ffIJuQT4sGtL9uk3Ao36p4umaiojUXCknsxm+IJlDGfmYHGDYnS0ZdmcLu/9QX9a+SQ8DioiIVLA9qTnWX/1f6t22Us2uKyIiIpcyDIO5vx7hzW/3UGS24O/lyvSYEMKa1bN3auWi8YIiIiIV7I1v92AYENXBn5BAb3unc01mz55N06ZNcXV1JSwsjA0bNlwxfsmSJbRp0wZXV1c6dOjAypUrbbYbhsHEiRPx9/fHzc2NiIgI9u/fbxOTmZlJ//798fT0xNvbm8GDB5OXl2fdvm7dOvr06YO/vz8eHh6EhITw2WeflTsXERGRPzqbV8iT8zby2vJdFJkt3B3sy8rht1a54h5U4IuIiFSo9QcyWLc3HSeTA3+PbG3vdK7JokWLiIuLY9KkSWzZsoVOnToRGRnJmTNnSo1fv349/fr1Y/DgwSQnJxMdHU10dDQpKSnWmKlTpzJjxgzi4+NJSkrCw8ODyMhICgoKrDH9+/dn586drFq1iuXLl/PTTz8xZMgQm/N07NiRpUuXsn37dgYNGsSAAQNYvnx5uXIRERH53foDGdz37s+s3ZuOs5OJ1/q0Y85fO1PXw9neqV0TPYNfTnouT0RELsdiMegz+1d2nMzmiR5NefnBdtf9nNejXwoLC6Nr167MmjULuLgkbmBgIMOGDWPs2LGXxMfExJCfn29TaHfv3p2QkBDi4+MxDIOAgABGjRrF6NGjAcjOzsbX15d58+YRGxvL7t27CQ4OZuPGjXTp0gWAhIQEevfuzYkTJwgICCg116ioKHx9fZk7d26ZcikL9fUiItVfsdnCO6v28d6PBzEMaNGwNrMeC6WNX+X8735Z+ybdwRcREakg32w/xY6T2dR2cWLYnS3snc41KSoqYvPmzURERFjbTCYTERERJCYmlrpPYmKiTTxAZGSkNf7w4cOkpqbaxHh5eREWFmaNSUxMxNvb21rcA0RERGAymUhKSrpsvtnZ2fj4+JQ5FxERkeOZ5/nL+4n8e93F4r5ft5v4ZmjPSlvcl4cm2RMREakAhSVm3v5+LwDP9GpGvdouds7o2mRkZGA2m63L3/7O19eXPXv2lLpPampqqfGpqanW7b+3XSmmYcOGNtudnJzw8fGxxvyvxYsXs3HjRt5///0y51KawsJCCgsLre9zcnIuGysiIlXb8u2nGLd0B7mFJdRxdeKNhzsS1dHf3mlVGBX4IiIiFeDT345xPPMCvp4uDO7ZzN7pVHtr165l0KBBfPDBB7Rr9+cehZgyZQqvvPJKBWUmIiKV0fmiEl79ZhcLNx4HoHOTurwbG0Ljuu52zqxiaYi+iIjIn5R9oZiZay7OCP9CRCvcnB3tnNG1q1+/Po6OjqSlpdm0p6Wl4efnV+o+fn5+V4z//e/VYv53Er+SkhIyMzMvOe+PP/7IAw88wDvvvMOAAQPKlUtpxo0bR3Z2tvV1/Pjxy8aKiEjVs+tUDg/M/IWFG4/j4ADD7mzBoiHdq11xDyrwRURE/rT4Hw+Sdb6Ylg1r80jnxvZO509xdnamc+fOrF692tpmsVhYvXo14eHhpe4THh5uEw+watUqa3xQUBB+fn42MTk5OSQlJVljwsPDycrKYvPmzdaYNWvWYLFYCAsLs7atW7eOqKgo3nzzTZsZ9suaS2lcXFzw9PS0eYmISNVnGAYfrz9C9L9/5WB6Pr6eLnz2VBij7mmNk2P1LIU1RF9ERORPOJV1gbm/HAZg7H1tqsUXhri4OAYOHEiXLl3o1q0b06dPJz8/n0GDBgEwYMAAGjVqxJQpUwAYMWIEvXr1Ytq0aURFRbFw4UI2bdrEnDlzAHBwcGDkyJFMnjyZli1bEhQUxIQJEwgICCA6OhqAtm3bcu+99/L0008THx9PcXExQ4cOJTY21jqD/tq1a7n//vsZMWIEffv2tT5X7+zsbJ1o72q5iIhIzXAuv4i/f76dH3ZfHNV1V5uGvPVoJ3yq6PJ3ZaUCX0RE5E/416p9FJZY6Bbkw51tGl59hyogJiaG9PR0Jk6cSGpqKiEhISQkJFgnrzt27Bgm039/yOjRowfz589n/PjxvPTSS7Rs2ZJly5bRvn17a8yYMWPIz89nyJAhZGVl0bNnTxISEnB1dbXGfPbZZwwdOpS77roLk8lE3759mTFjhnX7xx9/zPnz55kyZYr1xwWAXr16sW7dujLnIiIi1VviwbO8sGgrqTkFODuaeKl3Gwb2aIqDg4O9U7vuHAzDMOydRFWitXFFROR3e1JzuO/dnzEMWPb8LYQEet/wHNQvVTxdUxGRqqnEbGHG6v3MXHsAw4BmDTyY2S+UdgFe9k7tTytr36Q7+CIiItfojW/3YBgQ1dHfLsW9iIiIXHTi3HlGLtzKpqPnAPhLl8a8/GA73J1rVslbsz6tiIhIBVl/IIN1e9NxMjnw93ta2zsdERGRGuvbHad5cel2cgpKqOPixOSH2tMnpJG907ILFfgiIiLlZLEYTPl2DwCPd29C0/oeds5IRESk5rlQZOa1FbuYn3QMgJBAb2bEhnJTveq3/F1ZqcAXEREpp2+2n2LHyWxquzgx7M4W9k5HRESkxtmbmsuwBVvYl5YHwDO9mjPqnlbUqgar2fwZKvBFRETKobDEzNvf7wXgmV7NqFfbxc4ZiYiI1ByGYfBZ0jFeW76LwhILDeq48K+/dOLWlg3snVqloAJfRESkHD797RjHMy/g6+nC4J7N7J2OiIhIjZF1voixS3eQsDMVgNtbN+DtRztRXz+2W6nAFxERKaPsC8XMXLMfgBciWuHm7GjnjERERGqGDYczGbkwmVPZBdRydODFe9vw5C1BmEzVf2378lCBLyIiUkbxPx4k63wxLRvW5pHOje2djoiISLVnthjMWnOAd1fvw2JA03ruzOx3Mx0aV/217a8HFfgiIiJlcCrrAnN/OQzA2Pva4FTDJ/ERERG53k5nX2DEwq1sOJwJwMM3N+LVPu2p7aIy9nJ0ZURERMrgnVX7KCyx0C3IhzvbNLR3OiIiItXa9ztTGbN0O1nni/FwdmTyQ+15KFSj565GBb6IiMhV7EnN4fMtJwB4qXdbHBz0vJ+IiMj1UFBs5p8rd/N/iUcB6NjYixmxoTSt72HnzKoGFfgiIiJX8ca3ezAMiOroT0igt73TERERqZb2p+UybEEye1JzARhyWzNG39MaZyc9FldWKvBFRESuYPXuNNbtTcfJ5MDf72lt73RERESqHcMwWLjxOK98s5OCYgv1azsz7S8h9Gqlte3LSwW+iIjIZRQUm3n5m50ADL41SMMDRUREKlj2hWJe+mIHK3acBuDWlvWZ9pdONKzjaufMqiYV+CIiIpfx3rqDHM+8gL+XK8PvbGnvdERERKqVzUczGb5gKyezLlwcKRfZmqdvbaa17f8EFfgiIiKlOHo2n/d+PAjAhPuD8dCSPCIiIhXCbDF4b90B3vlhP2aLwU0+7szoF6p5birANc1WMHv2bJo2bYqrqythYWFs2LDhivFLliyhTZs2uLq60qFDB1auXGmz3TAMJk6ciL+/P25ubkRERLB//36bmNdff50ePXrg7u6Ot7d3qedxcHC45LVw4UKbmHXr1nHzzTfj4uJCixYtmDdvXrk/v4iIVG+GYfDy1zspKrFwa8v63Nfez94piYiIVAup2QU8/mESb3+/D7PFoE9IACuG91RxX0HKXeAvWrSIuLg4Jk2axJYtW+jUqRORkZGcOXOm1Pj169fTr18/Bg8eTHJyMtHR0URHR5OSkmKNmTp1KjNmzCA+Pp6kpCQ8PDyIjIykoKDAGlNUVMSjjz7Ks88+e8X8/vOf/3D69GnrKzo62rrt8OHDREVFcccdd7B161ZGjhzJU089xXfffVfeyyAiItXYql1prN2bTi1HB155sJ2WxRMREakAq3encd+7P5F46Czuzo68/WgnpseEUMe1lr1TqzYcDMMwyrNDWFgYXbt2ZdasWQBYLBYCAwMZNmwYY8eOvSQ+JiaG/Px8li9fbm3r3r07ISEhxMfHYxgGAQEBjBo1itGjRwOQnZ2Nr68v8+bNIzY21uZ48+bNY+TIkWRlZV36YRwc+PLLL22K+j968cUXWbFihc2PC7GxsWRlZZGQkFCmz5+Tk4OXlxfZ2dl4enqWaR8REak6LhSZifjXj5zMusDzdzTn75Ft7J3SFalfqni6piIiFauwxMyUlXuYt/4IAO0CPJnRL5TmDWrbN7EqpKx9U7nu4BcVFbF582YiIiL+ewCTiYiICBITE0vdJzEx0SYeIDIy0hp/+PBhUlNTbWK8vLwICwu77DGv5Pnnn6d+/fp069aNuXPn8sffL66WS2kKCwvJycmxeYmISPU1e+0BTmZdoJG3G8/f0cLe6YiIiFRpB9PzeGj2emtx/+QtQXzxXA8V99dJuWYMysjIwGw24+vra9Pu6+vLnj17St0nNTW11PjU1FTr9t/bLhdTVq+++ip33nkn7u7ufP/99zz33HPk5eUxfPjwK+aSk5PDhQsXcHNzu+SYU6ZM4ZVXXilXHiIiUjUdSs9jzk+HAJj4QDDuzppYT0RE5FoYhsGSzSeY9NVOLhSb8fFw5u1HO3JnG9+r7yzXrFp9c5kwYYL1n0NDQ8nPz+ett96yFvjXYty4ccTFxVnf5+TkEBgY+KfyFBGRyscwDCZ9vZMis4XbWzfgnmB9AREREbkWOQXFjP8yha+3nQKgR/N6vBMTgq+n1ra/3so1RL9+/fo4OjqSlpZm056WloafX+kzDPv5+V0x/ve/5TlmWYWFhXHixAkKCwuvmIunp2epd+8BXFxc8PT0tHmJiEj1k5CSys/7M3B2MmliPRERkWuUfOwcUTN+5uttp3D8/2vbfzI4TMX9DVKuAt/Z2ZnOnTuzevVqa5vFYmH16tWEh4eXuk94eLhNPMCqVaus8UFBQfj5+dnE5OTkkJSUdNljltXWrVupW7cuLi4uZcpFRERqpvNFJby6fBcAz/RqTpN6HnbOSEREpGqxWAzeW3eQR+MTOZ55gcZ13VjyTDjP39ECR5N+NL9Ryj1EPy4ujoEDB9KlSxe6devG9OnTyc/PZ9CgQQAMGDCARo0aMWXKFABGjBhBr169mDZtGlFRUSxcuJBNmzYxZ84c4OLM9yNHjmTy5Mm0bNmSoKAgJkyYQEBAgM1s+MeOHSMzM5Njx45hNpvZunUrAC1atKB27dp88803pKWl0b17d1xdXVm1ahX//Oc/rTPzAzzzzDPMmjWLMWPG8OSTT7JmzRoWL17MihUrrvX6iYhINTBj9QFOZxcQ6OPGc7c3t3c6IiIiVcqZ3ALiFm3jlwMZAER19OefD3XAy03L391o5S7wY2JiSE9PZ+LEiaSmphISEkJCQoJ18rpjx45hMv13YECPHj2YP38+48eP56WXXqJly5YsW7aM9u3bW2PGjBlDfn4+Q4YMISsri549e5KQkICr63+HcUycOJGPP/7Y+j40NBSAtWvXcvvtt1OrVi1mz57NCy+8gGEYtGjRgn/96188/fTT1n2CgoJYsWIFL7zwAu+++y6NGzfmww8/JDIysryXQUREqokDZ3L58OeLE+u9/EA7XGs52jkjERGRqmPt3jOMXryNs/lFuNa6+JjbX7oE6lE3O3Ew/riOnFyV1sYVEak+DMOg/4dJrD94loi2DflwYFd7p1Ru6pcqnq6piMjVFZVYmJqwhw9/OQxAG786zHoslBYN69g5s+qprH1TtZpFX0REpDyWbz/N+oNncXEyMemBdvZOR0REpEo4nJHP8AXJ7DiZDcATPZoy9r42GgVXCajAFxGRGimvsITJKy5OrPf8HS0I9HG3c0YiIiKV3xdbTjBhWQr5RWa83Wvx1iOduFtLy1YaKvBFRKRGeveHfaTlFNKknjtDbmtm73REREQqtbzCEiYsS+HL5JMAhAX5MD02BH+v0pcbF/tQgS8iIjXO3tRc5v56BIBXHtTEeiIiIley/UQWwxckc+TseUwOMDKilZa/q6RU4IuISI1iGAYTvkrBbDGIbOfL7a0b2jslERGRSsliMfjol8NM/W4PxWaDRt5uvBsbQpemPvZOTS5DBb6IiNQoX209xYbDmbjWMjHh/mB7pyMiIlIppecWMnrJNn7clw7Afe39eOPhjni5a237ykwFvoiI1Bg5BcVMXrEbgGF3tqRxXU2sJyIi8r9+3p/OC4u2kZFXiIuTiYkPBPNYt5u0tn0VoAJfRERqjHdW7SMjr5Bm9T146tYge6cjIiJSqRSVWJi2ai/v/3gIgNa+dZj5WCitfLW2fVWhAl9ERGqEXady+Hj9EQBe6dMOFydNrCciIvK7Y2fPM2xhMtuOZwHwePebGB8VrIloqxgV+CIiUu1ZLAYTv0rBYkBUB39ubdnA3imJiIhUGl9tPck/vkwhr7AET1cnpj7SkXvb+9s7LbkGKvBFRKTa+yL5JJuOnsPd2ZHx97e1dzoiIiKVQn5hCZO+3snnm08A0LVpXabHhtLIW2vbV1Uq8EVEpFrLPl/MlJUXJ9YbcVdL/L30pUVERCTlZDbDFyRzKCMfk8PFyWeH3dkCJ0eTvVOTP0EFvoiIVGvTVu3lbH4RLRrWZtAtmlhPRERqNsMw+M+vR3jj2z0UmS34eboyPTaE7s3q2Ts1qQAq8EVEpNpKOZnNp78dBeDVPu1wdtJdCRERqbnO5hXy98+3s2bPGQDuDvZlat+O1PVwtnNmUlFU4IuISLVksRiMX3ZxYr0HOwXQo3l9e6ckIiJiN+sPZDBy0VbO5Bbi7GRiQlRbHu/eRGvbVzMq8EVEpFpasvk4W49n4eHsyD+iNLGeiIjUTMVmC++s2sd7Px7EMKBFw9rM7BdKW39Pe6cm14EKfBERqXbO5Rfxxrd7AHjh7lb4erraOSMREZEb73jmeYYvTCb5WBYA/boFMuH+YNydVQZWV/pfVkREqp23vt/LufPFtPatw8AeTe2djoiIyA23fPspxn2xg9yCEuq4OvHGwx2J6qi17as7FfgiIlKtbDl2jgUbjgEXJ9arpeV+RESkBjlfVMKr3+xi4cbjANx8kzfvxoYS6ONu58zkRlCBLyIi1UZBsZm/L9mGYcDDNzciTEv+iIhIDbL7dA5D52/hYHo+Dg7w/O0tGBHRUj921yAq8EVEpNqY/sN+Dqbn06COCxPvD7Z3OiIiIjeEYRh88ttRJq/YTVGJhYZ1XJgeE0KPFlpBpqZRgS8iItXC1uNZzPnpIAD/fKgD3u5a01dERKq/c/lF/P3z7fywOw2Au9o05K1HO+Gjte1rJBX4IiJS5RWWXByabzGgT0gAdwf72jslERGR6+63Q2cZuXArqTkFODuaGNe7DU/0aKq17WswFfgiIlLlzVi9n/1n8qhf25mXH2hn73RERESuqxKzhRlrDjBrzX4sBjSr78GMfqG0b+Rl79TEzlTgi4hIlbb9RBbxPx4CYHJ0B+pqSKKIiFRjJ7MuMGJBMpuOngPgL10aM+mBdni4qLQTFfgiIlKFXRyavx2zxeCBTgHc297P3imJiIhcNwkppxnz+XZyCkqo7eLE6w+1p09II3unJZWICnwREamyZq85wN60XOp5OPPKgxqaLyIi1VNBsZnXlu/is6RjAHQK9GZmbCg31dPa9mJLBb6IiFRJKSezmb3u4qz5r0W312zBIiJSLe1NzWXYgi3sS8sD4JlezRl1TyutbS+luqb/V8yePZumTZvi6upKWFgYGzZsuGL8kiVLaNOmDa6urnTo0IGVK1fabDcMg4kTJ+Lv74+bmxsRERHs37/fJub111+nR48euLu74+3tfck5tm3bRr9+/QgMDMTNzY22bdvy7rvv2sSsW7cOBweHS16pqanXchlERMROikosjF6yDbPFIKqDP707+Ns7pWrHHn19ZmYm/fv3x9PTE29vbwYPHkxeXp51e0FBAU888QQdOnTAycmJ6OjoS/JQXy8i1YVhGHz621EenPUL+9LyaFDHhU8Gd2PsfW1U3Mtllfv/GYsWLSIuLo5JkyaxZcsWOnXqRGRkJGfOnCk1fv369fTr14/BgweTnJxMdHQ00dHRpKSkWGOmTp3KjBkziI+PJykpCQ8PDyIjIykoKLDGFBUV8eijj/Lss8+Wep7NmzfTsGFDPv30U3bu3Mk//vEPxo0bx6xZsy6J3bt3L6dPn7a+GjZsWN7LICIidjR77QH2pObi4+HMK300NL+i2auv79+/Pzt37mTVqlUsX76cn376iSFDhli3m81m3NzcGD58OBEREVf8DOrrRaQqyzpfxLOfbmH8shQKSyz0atWAb0fcyq0tG9g7NansjHLq1q2b8fzzz1vfm81mIyAgwJgyZUqp8X/5y1+MqKgom7awsDDjb3/7m2EYhmGxWAw/Pz/jrbfesm7PysoyXFxcjAULFlxyvP/85z+Gl5dXmXJ97rnnjDvuuMP6fu3atQZgnDt3rkz7lyY7O9sAjOzs7Gs+hoiIXLudJ7ON5uNWGE1eXG58vfWkvdOxu+vRL9mjr9+1a5cBGBs3brTGfPvtt4aDg4Nx8uSl/zsPHDjQ6NOnzyXt6utFpKrbcPisEf7PH4wmLy43Wry0wvjgp4OG2Wyxd1piZ2Xtm8p1B7+oqIjNmzfb/GpuMpmIiIggMTGx1H0SExMv+ZU9MjLSGn/48GFSU1NtYry8vAgLC7vsMcsqOzsbHx+fS9pDQkLw9/fn7rvv5tdff/1T5xARkRun2HxxaH6JxeDedn7c31FD8yuavfr6xMREvL296dKlizUmIiICk8lEUlJSuT9Hefr6wsJCcnJybF4iIjea2WLw7g/7iXk/kVPZBTSt584Xz97CU7c2w2RysHd6UkWUq8DPyMjAbDbj6+tr0+7r63vZZ9tSU1OvGP/73/IcsyzWr1/PokWLbIb2+fv7Ex8fz9KlS1m6dCmBgYHcfvvtbNmy5bLHUacvIlJ5vLfuILtO5+DtXovXotvj4KAvPBXNXn19amrqJcPonZyc8PHxKdf3gWvp66dMmYKXl5f1FRgYWObziYhUhNPZF+j3wW+888M+LAY8HNqI5cNvpUNjL3unJlVMtZxFPyUlhT59+jBp0iTuuecea3vr1q1p3bq19X2PHj04ePAg77zzDp988kmpx5oyZQqvvPLKdc9ZRESubE9qDjPXXJyU7ZUH29GgjoudM5LK6Fr6+nHjxhEXF2d9n5OToyJfRG6Y73emMmbpdrLOF+Ph7Mhr0e15+ObG9k5Lqqhy3cGvX78+jo6OpKWl2bSnpaXh5+dX6j5+fn5XjP/9b3mOeSW7du3irrvuYsiQIYwfP/6q8d26dePAgQOX3T5u3Diys7Otr+PHj5c7JxER+XN+H5pfbDa4O9iXBzsF2Dulastefb2fn98lk/iVlJSQmZl5Td8H/uhqfb2Liwuenp42LxGR662g2Mykr1IY8slmss4X06GRFyuG36riXv6UchX4zs7OdO7cmdWrV1vbLBYLq1evJjw8vNR9wsPDbeIBVq1aZY0PCgrCz8/PJiYnJ4ekpKTLHvNydu7cyR133MHAgQN5/fXXy7TP1q1b8fe//DOc6vRFROxvzk+HSDmZg5dbLV7X0Pzryl59fXh4OFlZWWzevNkas2bNGiwWC2FhYX/qM12trxcRudEOnMklevavfJx4FIAhtzVj6bM9aFrfw86ZSVVX7iH6cXFxDBw4kC5dutCtWzemT59Ofn4+gwYNAmDAgAE0atSIKVOmADBixAh69erFtGnTiIqKYuHChWzatIk5c+YA4ODgwMiRI5k8eTItW7YkKCiICRMmEBAQYLO+7bFjx8jMzOTYsWOYzWa2bt0KQIsWLahduzYpKSnceeedREZGEhcXZ31ez9HRkQYNLi4nMX36dIKCgmjXrh0FBQV8+OGHrFmzhu+///6aL6CIiFxf+9JyefeHi0PzX34wmIaernbOqPqzR1/ftm1b7r33Xp5++mni4+MpLi5m6NChxMbGEhDw3xEbu3btoqioiMzMTHJzc63fB0JCQgD19SJSuRmGwaKNx3n5m50UFFuoX9uZtx/txO2ttZSnVJBrmaJ/5syZxk033WQ4Ozsb3bp1M3777Tfrtl69ehkDBw60iV+8eLHRqlUrw9nZ2WjXrp2xYsUKm+0Wi8WYMGGC4evra7i4uBh33XWXsXfvXpuYgQMHGsAlr7Vr1xqGYRiTJk0qdXuTJk2sx3jzzTeN5s2bG66uroaPj49x++23G2vWrCnXZ9fSOSIiN05xidl4cObPRpMXlxtP/meDYbFomaD/db36JXv09WfPnjX69etn1K5d2/D09DQGDRpk5Obm2sQ0adKk1P7+d+rrRaSyyjpfZDz32WajyYvLjSYvLjce//A3Iy3ngr3TkiqirH2Tg2EYxg3+TaFKy8nJwcvLi+zsbA3XFxG5zt5bd5A3E/bg6erEqrhe+Oru/SXUL1U8XVMRqWibj55j+IJkTmZdwMnkwN8jW/O0lr+Tcihr31QtZ9EXEZGq78CZXN5ZtQ+AiQ+0U3EvIiJVjtliEP/jQf61ah9mi8FNPu7M6BdKSKC3vVOTakoFvoiIVDpmi8HoJdspMlu4vXUD+t7cyN4piYiIlEtaTgEvLNrK+oNnAXiwUwCvP9SeOq617JyZVGcq8EVEpNL56JdDbD2eRR0XJ6Y83EGz5ouISJWyencao5ds49z5YtydHXnlwXY80rmx+jO57lTgi4hIpXIwPY+3v784NH/C/cH4e7nZOSMREZGyKSwx88a3e/jPr0cAaBfgyYx+oTRvUNu+iUmNoQJfREQqDbPFYMzn2ykqsXBbqwY82qWxvVMSEREpk4PpeQybn8yu0zkADLqlKWPva4OLk6OdM5OaRAW+iIhUGv/59TCbj56jtosTb2hovoiIVAGGYfD55hNM+non54vM+Hg489YjHbmrra+9U5MaSAW+iIhUCocz8nnru70A/COqLQHeGpovIiKVW25BMf/4MoWvt50CoEfzerwTE6KVX8RuVOCLiIjdWSwGYz7fRmGJhZ4t6hPbNdDeKYmIiFzR1uNZDFuwheOZF3A0ORB3dyue6dUcR61tL3akAl9EROzu48QjbDxyDg9nR97oq6H5IiJSeVksBnN+PsTb3+2lxGLQyNuNGf1C6dykrr1TE1GBLyIi9nX0bD5vJuwBYFzvtjSu627njEREREp3JreAUYu38fP+DACiOvrzz4c64OWmte2lclCBLyIidlNstjB84VYKii30aF6Px7rdZO+URERESrVu7xlGLd7G2fwiXGuZeOXBdvylS6BGnUmlogJfRETsZtr3+9h2PAtPVyfeerQTJj23KCIilUxRiYW3vtvDBz8fBqCNXx1mPRZKi4Z17JyZyKVU4IuIiF38vD+d+B8PAjD1kY400qz5IiJSyRzOyGf4gmR2nMwGYGB4E8b1botrLa1tL5WTCnwREbnhMvIKiVu8DYD+YTdxb3t/O2ckIiJi64stJ5iwLIX8IjPe7rWY2rcj97Tzs3daIlekAl9ERG4oi8Vg9JJtpOcW0sq3NhPuD7Z3SiIiIlZ5hSVMXJbCF8knAQgL8mF6bAj+XhppJpWfCnwREbmh5v56mHV703FxMjGz380a5igiIpXGjhPZDFuwhSNnz2NygJERrXj+jhZa216qDBX4IiJyw+w4kW1dEm/C/cG09tMERSIiYn8Wi8FHvxxm6nd7KDYbBHi58m6/ULo29bF3aiLlogJfRERuiLzCEoYt2EKx2SCynS/9w7QknoiI2F96biGjl2zjx33pANzbzo83+3bEy11r20vVowJfRERuiIlfpXDk7HkCvFx5s29HrRssIiJ29/P+dF5YtI2MvEJcnExMfCCYx7rdpD5KqiwV+CIict19mXyCL7acxOQA02ND8XZ3tndKIiJSgxWbLbz9/V7e//EQAK18azOz3816dEyqPBX4IiJyXR3JyGf8lykAjLirFd2C9DyjiIjYz7Gz5xm2MJltx7OAi8u1Trg/WJO+SrWgAl9ERK6bohILwxcmk19kpluQD0PvbGHvlEREpAb7autJ/vFlCnmFJXi6OvFm347c18Hf3mmJVBgV+CIict1M+34v209k4+VWi+kxIVpmSERE7CK/sISXv97Jks0nAOjatC7TY0Np5K217aV6UYEvIiLXxY/70nn/p4vPNk59pCMB+hIlIiJ2kHIym+ELkzmUno/JAYbe2ZLhd7bAydFk79REKpwKfBERqXDpuYWMWrwVgL92b0JkOz/7JiQiIjWOYRj859cjvPHtHorMFvw8XZkeG0L3ZvXsnZrIdaMCX0REKpTFYhC3eCsZeUW08avDP6La2jslERGpYc7mFfL3z7ezZs8ZAO4O9mVq347U9dAqLlK9qcAXEZEK9eEvh/h5fwautUzM7BeqWYlFROSGWn8gg5GLtnImtxBnJxPjo9ry1+5NtLa91Agq8EVEpMJsO57F1IS9AEx6oB0tfbWesIiI3BjFZgvTf9jHv9cdxDCgRcPazOwXSlt/T3unJnLDXNPMErNnz6Zp06a4uroSFhbGhg0brhi/ZMkS2rRpg6urKx06dGDlypU22w3DYOLEifj7++Pm5kZERAT79++3iXn99dfp0aMH7u7ueHt7l3qeY8eOERUVhbu7Ow0bNuTvf/87JSUlNjHr1q3j5ptvxsXFhRYtWjBv3rxyf34REblUbkExwxcmU2Ix6N3Bj9iugfZOSUREaojjmeeJeT+R2WsvFvf9ugXy9dBbVNxLjVPuAn/RokXExcUxadIktmzZQqdOnYiMjOTMmTOlxq9fv55+/foxePBgkpOTiY6OJjo6mpSUFGvM1KlTmTFjBvHx8SQlJeHh4UFkZCQFBQXWmKKiIh599FGeffbZUs9jNpuJioqiqKiI9evX8/HHHzNv3jwmTpxojTl8+DBRUVHccccdbN26lZEjR/LUU0/x3XfflfcyiIjI/5j41U6Onj1PI283pjzUUUMhRUTkhlix/TS9Z/zMlmNZ1HF1YtZjoUx5uCPuzhqsLDWPg2EYRnl2CAsLo2vXrsyaNQsAi8VCYGAgw4YNY+zYsZfEx8TEkJ+fz/Lly61t3bt3JyQkhPj4eAzDICAggFGjRjF69GgAsrOz8fX1Zd68ecTGxtocb968eYwcOZKsrCyb9m+//Zb777+fU6dO4evrC0B8fDwvvvgi6enpODs78+KLL7JixQqbHxdiY2PJysoiISGhTJ8/JycHLy8vsrOz8fTUL4IiIgBLN59g1JJtOJocWPy37nRu4mPvlGoM9UsVT9dUpGq4UGTmlW92snDjcQBCb/JmRmwogT7uds5MpOKVtW8q1x38oqIiNm/eTERExH8PYDIRERFBYmJiqfskJibaxANERkZa4w8fPkxqaqpNjJeXF2FhYZc95uXO06FDB2tx//t5cnJy2LlzZ5lyERGR8juUnseEry7+cDryrpYq7kVE5LrbfTqHB2b9wsKNx3FwgOfvaM7iv4WruJcar1zjVjIyMjCbzTZFNICvry979uwpdZ/U1NRS41NTU63bf2+7XExZXO48fzzH5WJycnK4cOECbm5ulxy3sLCQwsJC6/ucnJwy5yQiUt0VlpgZvjCZ80Vmujfz4bk7Wtg7JRERqcYMw+CT344yecVuikosNKzjwvSYEHq0qG/v1EQqBT2YchVTpkzhlVdesXcaIiKV0lsJe0k5mUNd91pMjwnF0aTn7kVE5Po4l1/EmKXbWbUrDYA72zTkrUc6Uq+2i50zE6k8yjVEv379+jg6OpKWlmbTnpaWhp+fX6n7+Pn5XTH+97/lOWZ5zvPHc1wuxtPTs9S79wDjxo0jOzvb+jp+/HiZcxIRqc7W7j3Dh78cBuCtRzrh5+Vq54xERKS6+u3QWXrP+JlVu9JwdjQx8f5gPhrYRcW9yP8oV4Hv7OxM586dWb16tbXNYrGwevVqwsPDS90nPDzcJh5g1apV1vigoCD8/PxsYnJyckhKSrrsMS93nh07dtjM5r9q1So8PT0JDg4uUy6lcXFxwdPT0+YlIlLTnckpYPTibQA80aMpEcG+V9lDRESk/ErMFv61ah+PffAbp7MLaFbfgy+e68GTPYO0WotIKco9RD8uLo6BAwfSpUsXunXrxvTp08nPz2fQoEEADBgwgEaNGjFlyhQARowYQa9evZg2bRpRUVEsXLiQTZs2MWfOHAAcHBwYOXIkkydPpmXLlgQFBTFhwgQCAgKIjo62nvfYsWNkZmZy7NgxzGYzW7duBaBFixbUrl2be+65h+DgYP76178ydepUUlNTGT9+PM8//zwuLhd/2XvmmWeYNWsWY8aM4cknn2TNmjUsXryYFStW/JlrKCJSo1gsBnGLt3E2v4i2/p6Mva+NvVMSEZFq6GTWBUYuTGbjkXMAPNq5MS8/2A4PFz1lLHI55f63IyYmhvT0dCZOnEhqaiohISEkJCRYJ687duwYJtN/Bwb06NGD+fPnM378eF566SVatmzJsmXLaN++vTVmzJgx5OfnM2TIELKysujZsycJCQm4uv53uOfEiRP5+OOPre9DQ0MBWLt2LbfffjuOjo4sX76cZ599lvDwcDw8PBg4cCCvvvqqdZ+goCBWrFjBCy+8wLvvvkvjxo358MMPiYyMLO9lEBGpsd778SC/HMjArZYjM/uF4lrL0d4piYhINZOQcpoXl+4g+0IxtV2ceP2h9vQJaWTvtEQqPQfDMAx7J1GVaG1cEanJ1u45w5Mfb8Qw4M2+HYjpepO9U6rx1C9VPF1TEfspKDbz2vJdfJZ0DIBOgd7MjA3lpnpa/k5qtrL2TRrfIiIiZXIwPY/hC5MxDOjX7Sb+0iXQ3imJiEg1si8tl6Hzt7AvLQ+AZ3o1Z9Q9rajlWK5pw0RqNBX4IiJyVTkFxTz9f5vILSihS5O6vPJgO01uJCIiFcIwDOZvOMar3+yisMRC/douvBPTiVtbNrB3aiJVjgp8ERG5IrPFYOTCrRxKz8ffy5X3Hu+Ms5PupoiIyJ+Xfb6YsV9s59uUVAB6tWrAtL90or6WvxO5JirwRUTkiqZ9v5c1e87g4mTi/b92pkEdfekSEZE/b+ORTEYsSOZUdgG1HB148d42PHlLECaTRoiJXCsV+CIiclnfbDvFv9cdBODNvh3p2NjbvgmJiEiVZ7YYzF57gOk/7MNiQNN67szoF6o+RqQCqMAXEZFS7TyVzd8/3wbA325rRnSolicSEZE/53T2BUYu3ErS4UwAHg5txKvR7amtte1FKoT+TRIRkUuczStkyP9tpqDYQq9WDRhzbxt7pyQiIlXc9ztTGbN0O1nni/FwduS16PY8fHNje6clUq2owBcRERvFZgvPfraFk1kXCKrvwYzYUBz1PKSIiFyjgmIzU1bu5uPEowB0aOTFjH6hBNX3sHNmItWPCnwREbHx6je72HA4k9ouTnwwoDNe7rXsnZKIiFRRB87kMnR+MntScwF4+tYg/h7ZRquxiFwnKvBFRMRqftIxPvntKA4OMD0mhBYN69g7JRERqYIMw2DxpuO8/PUuLhSbqefhzNt/6cQdrRvaOzWRak0FvoiIABeXK5r0dQoAo+9pTUSwr50zEhGRqij7QjEvfbmDFdtPA9CzRX3+FdOJhnVc7ZyZSPWnAl9ERDiVdYFnP91MsdkgqoM/z93e3N4piYhIFbT56DlGLEzmxLkLOJkcGB3ZmiG3NtPa9iI3iAp8EZEa7kKRmSGfbCIjr4i2/p689WhHHBz0RUxERMrObDGI//Eg/1q1D7PFINDHjRmxoYTeVNfeqYnUKCrwRURqMMMwGPvFdlJO5uDj4cycv3bG3Vldg4iIlF1aTgEvLNrK+oNnAXiwUwCTH2qPp6smaRW50fQtTkSkBpvz0yG+2noKJ5MD/+5/M4E+7vZOSUREqpA1e9IYvWQ7mflFuNVy5NU+7Xikc2ONBBOxE61PISJSQ63be4Y3EvYAMOmBYLo3q2fnjKQymT17Nk2bNsXV1ZWwsDA2bNhwxfglS5bQpk0bXF1d6dChAytXrrTZbhgGEydOxN/fHzc3NyIiIti/f79NTGZmJv3798fT0xNvb28GDx5MXl6edXtBQQFPPPEEHTp0wMnJiejo6FJzWbduHTfffDMuLi60aNGCefPmXdM1EJHLKywx8+o3u3hy3iYy84sI9vdk+fCePNolUMW9iB2pwBcRqYEOpecxbEEyhgH9ugXyePcm9k5JKpFFixYRFxfHpEmT2LJlC506dSIyMpIzZ86UGr9+/Xr69evH4MGDSU5OJjo6mujoaFJSUqwxU6dOZcaMGcTHx5OUlISHhweRkZEUFBRYY/r378/OnTtZtWoVy5cv56effmLIkCHW7WazGTc3N4YPH05ERESpuRw+fJioqCjuuOMOtm7dysiRI3nqqaf47rvvKujqiMih9Dwe/vd65v56GIBBtzTly+d70LxBbTtnJiIOhmEY9k6iKsnJycHLy4vs7Gw8PT3tnY6ISLnlFBTz0OxfOZieT5cmdZn/dHecnfR7b1V1PfqlsLAwunbtyqxZswCwWCwEBgYybNgwxo4de0l8TEwM+fn5LF++3NrWvXt3QkJCiI+PxzAMAgICGDVqFKNHjwYgOzsbX19f5s2bR2xsLLt37yY4OJiNGzfSpUsXABISEujduzcnTpwgICDA5pxPPPEEWVlZLFu2zKb9xRdfZMWKFTY/LsTGxpKVlUVCQkKZPr/6epHSGYbB55tPMOnrnZwvMuPj4cxbj3TkrrZaVlXkeitr36RvdCIiNYjZYjBy4VYOpufj5+nKvx+/WcW92CgqKmLz5s02d8hNJhMREREkJiaWuk9iYuIld9QjIyOt8YcPHyY1NdUmxsvLi7CwMGtMYmIi3t7e1uIeICIiApPJRFJSUpnzv1ouInJtcguKGbloK3//fDvni8yEN6vHtyNuVXEvUslokj0RkRrkX6v2smbPGVycTMwZ0JmGdVztnZJUMhkZGZjNZnx9bb+0+/r6smfPnlL3SU1NLTU+NTXVuv33tivFNGzY0Ga7k5MTPj4+1piyuFwuOTk5XLhwATc3t0v2KSwspLCw0Po+JyenzOcTqQm2Hs9i+IJkjmWex9HkQNzdrXimV3Mctba9SKWjAl9EpIb4ZtspZq89CMAbfTvQsbG3fRMSqSSmTJnCK6+8Yu80RCodi8Vgzs+HePu7vZRYDBp5uzGjXyidm2hte5HKSuMyRURqgJ2nsvn759sAGHJbMx4KbWznjKSyql+/Po6OjqSlpdm0p6Wl4efnV+o+fn5+V4z//e/VYv53Er+SkhIyMzMve97y5OLp6Vnq3XuAcePGkZ2dbX0dP368zOcTqa7O5BYw8D8beOPbPZRYDKI6+LNyxK0q7kUqORX4IiLV3Nm8Qob832YKii3c2rI+L97bxt4pSSXm7OxM586dWb16tbXNYrGwevVqwsPDS90nPDzcJh5g1apV1vigoCD8/PxsYnJyckhKSrLGhIeHk5WVxebNm60xa9aswWKxEBYWVub8r5ZLaVxcXPD09LR5idRkP+5Lp/e7P/Pz/gxca5l44+EOzHosFC+3WvZOTUSuQkP0RUSqsYJiM89+uoWTWRdoWs+dWf1u1jOTclVxcXEMHDiQLl260K1bN6ZPn05+fj6DBg0CYMCAATRq1IgpU6YAMGLECHr16sW0adOIiopi4cKFbNq0iTlz5gDg4ODAyJEjmTx5Mi1btiQoKIgJEyYQEBBgXcu+bdu23HvvvTz99NPEx8dTXFzM0KFDiY2NtZlBf9euXRQVFZGZmUlubi5bt24FICQkBIBnnnmGWbNmMWbMGJ588knWrFnD4sWLWbFixY25eCJVWFGJhbe/38ucnw4B0MavDrMeC6VFwzp2zkxEykoFvohINVVitjB8QTIbjmRS28WJDwZ0wctdd1/k6mJiYkhPT2fixImkpqYSEhJCQkKCdfK6Y8eOYTL9dxBgjx49mD9/PuPHj+ell16iZcuWLFu2jPbt21tjxowZQ35+PkOGDCErK4uePXuSkJCAq+t/J3r87LPPGDp0KHfddRcmk4m+ffsyY8YMm9x69+7N0aNHre9DQ0OBi8t3wcXRAitWrOCFF17g3XffpXHjxnz44YdERkZW/IUSqUaOZOQzbEEyO05mAzAgvAkv9W6Lay1HO2cmIuXhYPzeI0qZaG1cEakKDMNg7NIdLNp0HGcnEx8P6kZ483r2TkuuA/VLFU/XVGqaL5NPMP7LFPKLzHi712Jq347c067sc1+IyPVX1r5Jd/BFRKqhqd/tZdGm45gcYEZsqIp7ERG5RF5hCRO/SuGLLScB6Bbkw7uxIfh7lT4hpYhUfirwRUSqmQ9/PsR76y4uh/fPhzpwb3vdhREREVs7TmQzbMEWjpw9j8kBRka04vk7WmieFpEq7ppm0Z89ezZNmzbF1dWVsLAwNmzYcMX4JUuW0KZNG1xdXenQoQMrV6602W4YBhMnTsTf3x83NzciIiLYv3+/TUxmZib9+/fH09MTb29vBg8eTF5ennX7yy+/jIODwyUvDw8Pa8y8efMu2f7HZ/9ERKq6L7acYPKK3QD8PbI1sd1usnNGIiJSmVgsBh/+fIiH3/uVI2fPE+DlyqK/hTP8rpYq7kWqgXIX+IsWLSIuLo5JkyaxZcsWOnXqRGRk5CVr1/5u/fr19OvXj8GDB5OcnEx0dDTR0dGkpKRYY6ZOncqMGTOIj48nKSkJDw8PIiMjKSgosMb079+fnTt3smrVKpYvX85PP/3EkCFDrNtHjx7N6dOnbV7BwcE8+uijNvl4enraxPxxoh4RkapszZ40/v75dgAG9wziudub2zkjERGpTDLyCnny441MXrGbYrNBZDtfVo64la5NfeydmohUkHJPshcWFkbXrl2ZNWsWcHFt3MDAQIYNG8bYsWMviY+JiSE/P5/ly5db27p3705ISAjx8fEYhkFAQACjRo1i9OjRAGRnZ+Pr68u8efOIjY1l9+7dBAcHs3HjRrp06QJAQkICvXv35sSJEzbL5/xu27ZthISE8NNPP3HrrbcCF+/gjxw5kqysrPJ8ZBuaeEdEKqNNRzJ5/KMkCootPBTaiGmPdsKkOzE1gvqliqdrKtXRL/szeGHxVtJzC3FxMjHh/mD6h92Eg4P6CpGqoKx9U7nu4BcVFbF582YiIiL+ewCTiYiICBITE0vdJzEx0SYeIDIy0hp/+PBhUlNTbWK8vLwICwuzxiQmJuLt7W0t7gEiIiIwmUwkJSWVet4PP/yQVq1aWYv73+Xl5dGkSRMCAwPp06cPO3fuLMcVEBGpfPam5vLkvI0UFFu4o3UDpj7SUcW9iIgAUGy28Ma3e/jr3CTScwtp5Vubr4f25PHuTVTci1RD5ZpkLyMjA7PZbF0H93e+vr7s2bOn1H1SU1NLjU9NTbVu/73tSjENGza0TdzJCR8fH2vMHxUUFPDZZ59dMqKgdevWzJ07l44dO5Kdnc3bb79Njx492LlzJ40bNy41/8LCQgoLC63vc3JySo0TEbGH45nnGTA3iZyCEjo3qcu/+3emluM1Ta8iIiLVzLGz5xm2MJltx7MAeCzsJiZEBePmrLXtRaqrajmL/pdffklubi4DBw60aQ8PDyc8PNz6vkePHrRt25b333+f1157rdRjTZkyhVdeeeW65isici0y8goZMHcDaTkX78h8NLCLvrSJiAgAX287xT++2EFuYQmerk682bcj93Xwt3daInKdles2T/369XF0dCQtLc2mPS0tDT+/0pdh8vPzu2L873+vFvO/k/iVlJSQmZlZ6nk//PBD7r///ktGBfyvWrVqERoayoEDBy4bM27cOLKzs62v48ePX/GYIiI3Qm5BMU/8ZwOHM/Jp5O3G/z0Zhre7s73TEhEROztfVMLfl2xj+IJkcgtL6NKkLt+OvE3FvUgNUa4C39nZmc6dO7N69Wprm8ViYfXq1TZ3xv8oPDzcJh5g1apV1vigoCD8/PxsYnJyckhKSrLGhIeHk5WVxebNm60xa9aswWKxEBYWZnPsw4cPs3btWgYPHnzVz2M2m9mxYwf+/pf/D56Liwuenp42LxEReyooNjPk/zaTcjIHHw9nPhncDT8vLfkpIlLT7TyVzf0zf2HJ5hM4OMDwO1uwcEh3Gnm72Ts1EblByj1EPy4ujoEDB9KlSxe6devG9OnTyc/PZ9CgQQAMGDCARo0aMWXKFABGjBhBr169mDZtGlFRUSxcuJBNmzYxZ84cABwcHBg5ciSTJ0+mZcuWBAUFMWHCBAICAoiOjgagbdu23HvvvTz99NPEx8dTXFzM0KFDiY2NvWQG/blz5+Lv78999913Se6vvvoq3bt3p0WLFmRlZfHWW29x9OhRnnrqqfJeBhERuzBbDF5YtJXEQ2fxcHbk40HdaNagtr3TEhEROzIMg3nrjzBl5R6KzBb8PF15JyaE8Ob17J2aiNxg5S7wY2JiSE9PZ+LEiaSmphISEkJCQoJ1OPyxY8cwmf47MKBHjx7Mnz+f8ePH89JLL9GyZUuWLVtG+/btrTFjxowhPz+fIUOGkJWVRc+ePUlISMDV9b93pD777DOGDh3KXXfdhclkom/fvsyYMcMmN4vFwrx583jiiSdwdLz0OdRz587x9NNPk5qaSt26dencuTPr168nODi4vJdBROSGMwyD8ctS+DYlFWdHEx8M6EKHxl72TktEROwoM7+Ivy/Zxuo9Fx9njWjry1uPdKSuhx7bEqmJHAzDMOydRFWitXFFxF6mfb+XmWsO4OAAsx+7md56nlJQv3Q96JpKVbH+YAYjF27lTG4hzk4m/tG7LQPCtfydSHVU1r6pWs6iLyJS3fzn18PMXHNxQtDJ0e1V3IuI1GAlZgvTf9jP7HUHMAxo3sCDmf1uJjhAP0iJ1HQq8EVEKrmvtp7klW92ATDq7lb0D2ti54xERMRejmeeZ8TCZLYcywIgtmsgEx8Ixt1ZX+tFRAW+iEiltm7vGUYt3gbAEz2aMvTOFnbOSERE7GXF9tOM/WI7uQUl1HF1YsrDHbi/Y8DVdxSRGkMFvohIJbXl2Dme/XQLJRaDBzsFMPH+YD1XKSJSA10oMvPq8p0s2HAcgNCbvJkRG0qgj7udMxORykYFvohIJbQ/LZcn523kQrGZ21o14O1HO2EyqbgXEalpdp/OYdiCZA6cycPBAZ67vTkjI1pRy9F09Z1FpMZRgS8iUsmczLrAXz/aQNb5YkICvYl//GacnfRFTkSkJjEMg09+O8rkFbspKrHQsI4L78SEcEuL+vZOTUQqMRX4IiKVyJmcAv76URKpOQW0aFib/zzRVRMniYjUMOfyixizdDurdqUBcGebhrz1SEfq1Xaxc2YiUtnpW6OISCVxKusC/T9M4nBGPgFervzfk92o6+Fs77REROQGSjp0lpGLtnI6uwBnRxNj72vDoFuaag4WESkTFfgiIpXA8czz9PvgN06cu0AjbzcWPN2dAG83e6clIiI3SInZwsw1B5i5Zj8WA5rV92BGv1DaN/Kyd2oiUoWowBcRsbPDGfk89sFvnM4uoGk9dz57ujuNVNyLiNQYJ7Mu8MLCrWw4kgnAI50b88qD7fBw0Vd1ESkf/VdDRMSO9qfl8tiHSaTnFtK8gQfzn+6Or6ervdMSEZEbJCEllReXbif7QjG1XZx4/aH29AlpZO+0RKSKUoEvImInu07l8PhHSWTmF9HGrw6fPhVGfU2gJCJSIxQUm5m8Yhef/nYMgE6NvZjRL5Qm9TzsnJmIVGUq8EVE7GD7iSz++tEGsi8U06GRlybUExGpQfal5TJsfjJ703IB+FuvZoy6u7WWRBWRP00FvojIDbb56DmemLuB3MISQm/yZt6gbni51bJ3WiIicp0ZhsH8Dcd49ZtdFJZYqF/bhX/9pRO3tWpg79REpJpQgS8icgP9dugsT87byPkiM92CfJj7RFdqaxIlEZFqL/t8MWO/2M63KakA3NaqAdMe7USDOno0S0Qqjr5ViojcID/tS2fIJ5soKLbQs0V9PhjQBTdnR3unJSIi19mmI5mMWLiVk1kXqOXowJjINgzuGYTJpLXtRaRiqcAXEbkBVu9O49lPt1BktnBH6wa893hnXGupuBcRqc7MFoPZaw8w/Yd9WAxoWs+dGf1C6djY296piUg1pQJfROQ6S0g5zbAFyRSbDSLb+TKz382aSElEpJpLzS5g5KJkfjt0cW37h0Ib8Vp0ez2WJSLXlf4LIyJyHX219SRxi7dhthg80CmAf/2lE7UcVdyLiFRnq3al8ffPt5F1vhh3Z0cmR7fn4Zsb2zstEakBVOCLiFwnizcd58Wl2zEMeKRzY97s2xFHPW8pIlJtFRSbmbJyNx8nHgWgfSNPZva7maD6WtteRG4MFfgiItfBp78dZfyyFAAeC7uJyX3aazIlEZFq7MCZXIbOT2ZP6sW17Z/qGcSYe9vokSwRuaFU4IuIVLCPfjnMa8t3ATDolqZMvD8YBwcV9yIi1ZFhGCzedJyXv97FhWIz9TycefsvnbijdUN7pyYiNZAKfBGRCvTvdQeYmrAXgGd6NefFe1uruBcRqaZyCop56YsdLN9+GoCeLerzr790oqGnq50zE5GaSgW+iEgFMAyD6T/s593V+wEYGdGSEXe1VHEvIlJNbTl2juELkjlx7gJOJgdG3dOav93WTI9jiYhdqcAXEfmTDMPgzYS9xP94EIAX723Ds7c3t3NWIiJyPVgsBu/9eJB/rdqH2WIQ6OPGjNhQQm+qa+/URERU4IuI/BmGYfDq8l3859cjAEy8P5gnewbZNykREbku0nIKiFu8lV8PnAXggU4BvP5Qezxda9k5MxGRi1Tgi4hco4JiM2M+387X204BMDm6PY93b2LnrERE5HpYu+cMo5ZsIzO/CLdajrzSpx2Pdm6sR7FEpFJRgS8icg0y8goZ8n+b2HIsCyeTA2/27Ujfzo3tnZaIiFSwwhIzb367l7m/Hgagrb8nM/uF0qJhbTtnJiJyKRX4IiLltC8tlyfnbeTEuQt4udXivcdvpkfz+vZOS0REKtih9DyGLUhm56kc4OLSpy/e2wbXWo52zkxEpHSma9lp9uzZNG3aFFdXV8LCwtiwYcMV45csWUKbNm1wdXWlQ4cOrFy50ma7YRhMnDgRf39/3NzciIiIYP/+/TYxmZmZ9O/fH09PT7y9vRk8eDB5eXnW7UeOHMHBweGS12+//VauXEREruTHfen0/fd6Tpy7QNN67nz5XA8V9yIi1YxhGHy++QT3z/yFnadyqOtei48GdmHSA+1U3ItIpVbuAn/RokXExcUxadIktmzZQqdOnYiMjOTMmTOlxq9fv55+/foxePBgkpOTiY6OJjo6mpSUFGvM1KlTmTFjBvHx8SQlJeHh4UFkZCQFBQXWmP79+7Nz505WrVrF8uXL+emnnxgyZMgl5/vhhx84ffq09dW5c+dy5SIicjmfJB7hyXkbyS0soVuQD18+dwvNGmiIpohIdZJbUMzIRVsZvWQb54vMhDerx7cjbuOutr72Tk1E5KocDMMwyrNDWFgYXbt2ZdasWQBYLBYCAwMZNmwYY8eOvSQ+JiaG/Px8li9fbm3r3r07ISEhxMfHYxgGAQEBjBo1itGjRwOQnZ2Nr68v8+bNIzY2lt27dxMcHMzGjRvp0qULAAkJCfTu3ZsTJ04QEBDAkSNHCAoKIjk5mZCQkFJzv1ouZZGTk4OXlxfZ2dl4enqWaR8RqdrMFoPXlu9i3vojADzSuTH/fKgDzk7XNAhKpEKpX6p4uqY117bjWQxbkMyxzPM4mhyIu7sVz/RqjqPWthcROytr31Sub6dFRUVs3ryZiIiI/x7AZCIiIoLExMRS90lMTLSJB4iMjLTGHz58mNTUVJsYLy8vwsLCrDGJiYl4e3tbi3uAiIgITCYTSUlJNsd+8MEHadiwIT179uTrr78uVy6lKSwsJCcnx+YlIjVHXmEJT3280Vrcj7m3NW890lHFvYhINWKxGLz/40H6vreeY5nnaeTtxuK/def5O1qouBeRKqVck+xlZGRgNpvx9bUdouTr68uePXtK3Sc1NbXU+NTUVOv239uuFNOwYUPbxJ2c8PHxscbUrl2badOmccstt2AymVi6dCnR0dEsW7aMBx98sEy5lGbKlCm88sorl90uItXXyawLDJ63kT2pubjWMvHOX0K4r4O/vdMSEZEKdCa3gFGLt/Hz/gwAojr488+HO+DlprXtRaTqqTaz6NevX5+4uDjr+65du3Lq1Cneeusta4F/LcaNG2dz3JycHAIDA/9UriJS+W09nsVTH28iI6+QBnVc+HBAFzoFets7LRERqUA/7ktn1OKtZOQV4VrLxKQH2hHbNVBr24tIlVWuAr9+/fo4OjqSlpZm056Wloafn1+p+/j5+V0x/ve/aWlp+Pv728T8/iy9n5/fJZP4lZSUkJmZednzwsX5AlatWlXmXErj4uKCi4vLZbeLSPWzYvtp4hZvpbDEQlt/Tz4a2IUAbzd7pyUiIhWkqMTC29/vZc5PhwBo41eHmf1Caelbx86ZiYj8OeV6iNTZ2ZnOnTuzevVqa5vFYmH16tWEh4eXuk94eLhNPMCqVaus8UFBQfj5+dnE5OTkkJSUZI0JDw8nKyuLzZs3W2PWrFmDxWIhLCzssvlu3brV5keDq+UiIjWbYRjMWrOf5+dvobDEwl1tGrLkmXAV9yIi1ciRjHweiV9vLe4HhDdh2fO3qLgXkWqh3EP04+LiGDhwIF26dKFbt25Mnz6d/Px8Bg0aBMCAAQNo1KgRU6ZMAWDEiBH06tWLadOmERUVxcKFC9m0aRNz5swBwMHBgZEjRzJ58mRatmxJUFAQEyZMICAggOjoaADatm3Lvffey9NPP018fDzFxcUMHTqU2NhYAgICAPj4449xdnYmNDQUgC+++IK5c+fy4YcfWnO/Wi4iUnMVlpgZ98UOvthyEoDBPYN4qXdbTa4kIlKNLEs+yT++3EF+kRkvt1pMfaQjke0uP5JTRKSqKXeBHxMTQ3p6OhMnTiQ1NZWQkBASEhKsk9cdO3YMk+m/AwN69OjB/PnzGT9+PC+99BItW7Zk2bJltG/f3hozZswY8vPzGTJkCFlZWfTs2ZOEhARcXV2tMZ999hlDhw7lrrvuwmQy0bdvX2bMmGGT22uvvcbRo0dxcnKiTZs2LFq0iEceeaRcuYhIzZOZX8Qzn2xmw5FMHE0OvPJgOx7v3sTeaYmISAXJKyxh4lcp1h9xuwX5MD0mRCO0RKTacTAMw7B3ElWJ1sYVqV4OnMlj8McbOXr2PHVcnfh3/5u5tWUDe6clUmbqlyqermn1suNENsMXJnM4Ix+TA4y4qxVD79TydyJStZS1b6o2s+iLiJTXrwcyePbTzeQUlBDo48bcgV31DKaISDVhsRjM/fUwbybsodhsEODlyvTYULoF+dg7NRGR60YFvojUSAs2HGPCshRKLAZdmtTl/b92pl5trZghIlIdZOQVMnrJNtbtTQcgsp0vb/btiLe7s50zExG5vso1i76ISFVnthi8vmIX477YQYnFIDokgE+fClNxL/I/Zs+eTdOmTXF1dSUsLIwNGzZcMX7JkiW0adMGV1dXOnTowMqVK222G4bBxIkT8ff3x83NjYiICPbv328Tk5mZSf/+/fH09MTb25vBgweTl5dnE7N9+3ZuvfVWXF1dCQwMZOrUqTbb582bh4ODg83rj3P6SPX3y/4M7nv3Z9btTcfFycTk6PbEP95Zxb2I1Agq8EWkxjiTW8AT/9nABz8fBiDu7la8ExOCay1HO2cmUrksWrSIuLg4Jk2axJYtW+jUqRORkZGcOXOm1Pj169fTr18/Bg8eTHJyMtHR0URHR5OSkmKNmTp1KjNmzCA+Pp6kpCQ8PDyIjIykoKDAGtO/f3927tzJqlWrWL58OT/99BNDhgyxbs/JyeGee+6hSZMmbN68mbfeeouXX375ktVwPD09OX36tPV19OjRCr5CUhkVmy28mbCHv85NIj23kJYNa/P10J483r0JDg563l5EagZNsldOmnhHpGpat/cMo5dsIyOvCNdaJqY+0okHOwXYOy2RP+169EthYWF07dqVWbNmAWCxWAgMDGTYsGGMHTv2kviYmBjy8/NZvny5ta179+6EhIQQHx+PYRgEBAQwatQoRo8eDUB2dja+vr7MmzeP2NhYdu/eTXBwMBs3bqRLly4AJCQk0Lt3b06cOEFAQADvvfce//jHP0hNTcXZ+eLd2LFjx7Js2TL27NkDXLyDP3LkSLKysq7586uvr3qOZ55n2IJkth7PAuCxsJuYEBWMm7N+wBWR6qGsfZPu4ItItVZUYuH1Fbt44j8bycgroo1fHZYP66niXuQyioqK2Lx5MxEREdY2k8lEREQEiYmJpe6TmJhoEw8QGRlpjT98+DCpqak2MV5eXoSFhVljEhMT8fb2thb3ABEREZhMJpKSkqwxt912m7W4//08e/fu5dy5c9a2vLw8mjRpQmBgIH369GHnzp1X/MyFhYXk5OTYvKTq+HrbKXq/+zNbj2fh6erEe/1v5p8PdVBxLyI1kgp8Eam2jmTk0/e99dYh+QPDm7Ds+Vto0VAz5YtcTkZGBmazGV9fX5t2X19fUlNTS90nNTX1ivG//71aTMOGDW22Ozk54ePjYxNT2jH+eI7WrVszd+5cvvrqKz799FMsFgs9evTgxIkTl/3MU6ZMwcvLy/oKDAy8bKxUHueLShjz+TaGL0gmt7CELk3qsnLErdzXwd/eqYmI2I1m0ReRaunL5BOM/zKF/CIz3u61mNq3I/e087N3WiJynYWHhxMeHm5936NHD9q2bcv777/Pa6+9Vuo+48aNIy4uzvo+JydHRX4lt/NUNsMWJHMoPR8HBxh2RwuG39USJ0fduxKRmk0FvohUK3mFJUxclsIXyScBCAvyYXpsCP5ebnbOTKRqqF+/Po6OjqSlpdm0p6Wl4edX+o9kfn5+V4z//W9aWhr+/v42MSEhIdaY/53Er6SkhMzMTJvjlHaeP57jf9WqVYvQ0FAOHDhw2c/s4uKCi4tW0qgKDMNg3vojTFm5hyKzBT9PV96JCSG8eT17pyYiUinoZ04RqTZ2nMjm/hk/80XySUwOF2fJn/90dxX3IuXg7OxM586dWb16tbXNYrGwevVqmzvjfxQeHm4TD7Bq1SprfFBQEH5+fjYxOTk5JCUlWWPCw8PJyspi8+bN1pg1a9ZgsVgICwuzxvz0008UFxfbnKd169bUrVu31NzMZjM7duyw+WFBqqbM/CKe+ngTr3yziyKzhYi2DVk54lYV9yIif6A7+CJS5VksBnN/PcybCXsoNhsEeLnybr9Qujb1sXdqIlVSXFwcAwcOpEuXLnTr1o3p06eTn5/PoEGDABgwYACNGjViypQpAIwYMYJevXoxbdo0oqKiWLhwIZs2bbIuX+fg4MDIkSOZPHkyLVu2JCgoiAkTJhAQEEB0dDQAbdu25d577+Xpp58mPj6e4uJihg4dSmxsLAEBFyfFfOyxx3jllVcYPHgwL774IikpKbz77ru888471txfffVVunfvTosWLcjKyuKtt97i6NGjPPXUUzfwCkpFW38wgxcWbSUtpxBnJxP/6N2WAeFa/k5E5H+pwBeRKi0jr5DRS7axbm86AJHtfHmzb0e83Z2vsqeIXE5MTAzp6elMnDiR1NRUQkJCSEhIsE5od+zYMUym/w4C7NGjB/Pnz2f8+PG89NJLtGzZkmXLltG+fXtrzJgxY8jPz2fIkCFkZWXRs2dPEhIScHV1tcZ89tlnDB06lLvuuguTyUTfvn2ZMWOGdbuXlxfff/89zz//PJ07d6Z+/fpMnDiRIUOGWGPOnTvH008/TWpqKnXr1qVz586sX7+e4ODg63nJ5DopMVt4d/V+Zq09gGFA8wYezOx3M8EBWr5QRKQ0DoZhGPZOoirR2rgilccv+zN4YfFW0nMLcXEyMeH+YPqH3aQ7OlKjqF+qeLqmlcPxzPOMWJjMlmNZAMR0CWTSg8G4O+v+lIjUPGXtm/RfSBGpcorNFqZ9v4/3fzqIYUAr39rM7Hczrf20/J2ISHWwcsdpXly6ndyCEuq4OPHPhzvwQKcAe6clIlLpqcAXkSrleOZ5hi1IZuvxLAAeC7uJCVHBuDk72jcxERH50y4UmXl1+S4WbDgGQOhN3syIDSXQx93OmYmIVA0q8EWkyvh62yn+8cUOcgtL8HR14s2+Hbmvg2bGFhGpDvak5jB0fjIHzuTh4ADP9mrOC3e3opbWthcRKTMV+CJS6Z0vKmHSVztZsvkEAF2a1GV6bAiN6+qOjohIVWcYBp/+dpTXVuymqMRCwzouvBMTwi0t6ts7NRGRKkcFvohUaiknsxm+MJlD6fk4OMCwO1ow/K6WOOmOjohIlZd1vogxn2/n+11pANzRugFvP9qJerVd7JyZiEjVpAJfRCql/MIS3lm1j/+sP4LZYuDr6cL0mFDCm9ezd2oiIlIBkg6dZeSirZzOLqCWowNj72vLk7c01UooIiJ/ggp8Eal0vt+Zystf7+RUdgEAUR38eS26PT4eWtteRKSqKzFbmLnmADPX7MdiQFB9D2b2C6V9Iy97pyYiUuWpwBeRSuNk1gVe/nonq/7/UM3Gdd14rU977mjT0M6ZiYhIRTiVdYGRC7ey4UgmAH1vbsyrfdrh4aKvpCIiFUH/NRURuysxW/jPr0d454d9nC8y42RyYMhtzRh2Z0stfyciUk0kpKTy4tLtZF8opraLE5Oj2xMd2sjeaYmIVCsq8EXErpKPneOlL1PYfToHgK5N6/L6Qx1o5VvHzpmJiEhFKCg2M3nFLj797eLa9p0aezGjXyhN6nnYOTMRkepHBb6I2EX2hWLe+m4PnyUdwzDA270W4+5rw6OdAzGZNMGSiEh1sC8tl2Hzk9mblgvA325rxqh7WuPspJVQRESuBxX4InJDGYbB19tO8dry3WTkFQIXn8F8qXcbLYskIlJNGIbBgg3HeXX5TgqKLdSv7cK//tKJ21o1sHdqIiLVmgp8EblhjmTkM+GrFH7enwFAswYevB7dQUvfiYhUI9nnixn35XZW7kgF4LZWDZj2aCca1NGPuCIi15sKfBG57gpLzMz58RAz1x6gqMSCs5OJoXe04G+9muHipEn0RESqi01HMhmxcCsnsy7gZHJgzL2teapnMz16JSJyg6jAF5HrKvHgWcYv28HB9HwAeraoz2vR7Qmqr8mVRESqC7PF4N9rDzB99X7MFoMm9dyZERtKp0Bve6cmIlKjXNMMJ7Nnz6Zp06a4uroSFhbGhg0brhi/ZMkS2rRpg6urKx06dGDlypU22w3DYOLEifj7++Pm5kZERAT79++3icnMzKR///54enri7e3N4MGDycvLs25ft24dffr0wd/fHw8PD0JCQvjss89sjjFv3jwcHBxsXq6urtdyCUTkKjLzixi1eBv9PviNg+n51K/twruxIXwyuJuKexGRaiQ1u4D+H/7GtFX7MFsMokMCWD6sp4p7ERE7KHeBv2jRIuLi4pg0aRJbtmyhU6dOREZGcubMmVLj169fT79+/Rg8eDDJyclER0cTHR1NSkqKNWbq1KnMmDGD+Ph4kpKS8PDwIDIykoKCAmtM//792blzJ6tWrWL58uX89NNPDBkyxOY8HTt2ZOnSpWzfvp1BgwYxYMAAli9fbpOPp6cnp0+ftr6OHj1a3ksgIldgsRgs3nicO6etY+mWEzg4QP+wm1g9qhd9Qhrh4KBhmiIi1cWqXWnc++5P/HYoE3dnR6Y92onpsaHUca1l79RERGokB8MwjPLsEBYWRteuXZk1axYAFouFwMBAhg0bxtixYy+Jj4mJIT8/36bQ7t69OyEhIcTHx2MYBgEBAYwaNYrRo0cDkJ2dja+vL/PmzSM2Npbdu3cTHBzMxo0b6dKlCwAJCQn07t2bEydOEBAQUGquUVFR+Pr6MnfuXODiHfyRI0eSlZVVno9sIycnBy8vL7Kzs/H09Lzm44hUR78dOstb3+1l89FzALTxq8M/H+7AzTfVtXNmItWX+qWKp2t6dQXFZt74dg/z1h8BoH0jT2bEhtKsQW37JiYiUk2VtW8q1x38oqIiNm/eTERExH8PYDIRERFBYmJiqfskJibaxANERkZa4w8fPkxqaqpNjJeXF2FhYdaYxMREvL29rcU9QEREBCaTiaSkpMvmm52djY+Pj01bXl4eTZo0ITAwkD59+rBz584rfubCwkJycnJsXiJia/PRc/T/8Ddi5/zG5qPncKvlyD96t2X5sJ4q7kVEqpkDZ/J46N/rrcX9Uz2DWPpsDxX3IiKVQLkm2cvIyMBsNuPr62vT7uvry549e0rdJzU1tdT41NRU6/bf264U07BhQ9vEnZzw8fGxxvyvxYsXs3HjRt5//31rW+vWrZk7dy4dO3YkOzubt99+mx49erBz504aN25c6nGmTJnCK6+8Uuo2kZpux4ls/rVqL2v3pgNQy9GBmK6BDL2jJX5emt9CRKQ6MQyDxZuO8/LXu7hQbKaehzNvP9qJO9o0vPrOIiJyQ1TLWfTXrl3LoEGD+OCDD2jXrp21PTw8nPDwcOv7Hj160LZtW95//31ee+21Uo81btw44uLirO9zcnIIDAy8fsmLVAF7UnN4Z9U+vtuZBoCjyYFHbm7M0DtbEOjjbufsRESkouUUFPPSFztYvv00cHFFlH/9pRMNPfVjrohIZVKuAr9+/fo4OjqSlpZm056Wloafn1+p+/j5+V0x/ve/aWlp+Pv728SEhIRYY/53Er+SkhIyMzMvOe+PP/7IAw88wDvvvMOAAQOu+Hlq1apFaGgoBw4cuGyMi4sLLi4uVzyOSE1x4Ewe03/Yx4odpzEMcHCA6JBGjLirJU01M76ISLW05dg5hi9I5sS5i2vbj7qnNX+7TWvbi4hURuV6Bt/Z2ZnOnTuzevVqa5vFYmH16tU2d8b/KDw83CYeYNWqVdb4oKAg/Pz8bGJycnJISkqyxoSHh5OVlcXmzZutMWvWrMFisRAWFmZtW7duHVFRUbz55ps2M+xfjtlsZseOHTY/LIjIpY6ezSdu8VbueedHlm+/WNxHdfDn+5G38U5MiIp7EZFqyGIx+Pe6Azwan8iJcxcI9HFj8TPhPHt7cxX3IiKVVLmH6MfFxTFw4EC6dOlCt27dmD59Ovn5+QwaNAiAAQMG0KhRI6ZMmQLAiBEj6NWrF9OmTSMqKoqFCxeyadMm5syZA4CDgwMjR45k8uTJtGzZkqCgICZMmEBAQADR0dEAtG3blnvvvZenn36a+Ph4iouLGTp0KLGxsdYZ9NeuXcv999/PiBEj6Nu3r/XZfGdnZ+tEe6+++irdu3enRYsWZGVl8dZbb3H06FGeeuqpP3cVRaqpk1kXmLVmP0s2naDEcnHBjbuDfXkhohXBAZpZWkSkujqTU8ALi7fy64GzADzQKYDXH2qPp5a/ExGp1Mpd4MfExJCens7EiRNJTU0lJCSEhIQE6yR5x44dw2T678CAHj16MH/+fMaPH89LL71Ey5YtWbZsGe3bt7fGjBkzhvz8fIYMGUJWVhY9e/YkISEBV9f/Ptf12WefMXToUO666y5MJhN9+/ZlxowZ1u0ff/wx58+fZ8qUKdYfFwB69erFunXrADh37hxPP/00qamp1K1bl86dO7N+/XqCg4PLexlEqrW0nAJmrz3Awg3HKTJbAOjVqgFxd7eiU6C3fZMTEZHrau2eM4xaso3M/CLcajnyyoPteLRLYxwcdNdeRKSyczAMw7B3ElWJ1saV6iwjr5D4dQf55LejFJZcLOzDm9Vj1D2t6NLU5yp7i4g9qF+qeDX1mhaWmJmasJePfjkMQFt/T2b2C6VFQy1/JyJib2Xtm6rlLPoiUj5Z54uY89Mh5q0/wvkiMwBdmtQl7p5W9Ghe387ZiYjI9XYoPY/hC5NJOZkDwBM9mjL2vja41nK0c2YiIlIeKvBFarD03EI+/e0oc385TG5hCQAdG3sRd3crerVqoOGYIiLVnGEYLN1ykolfpXC+yExd91q89UgnIoJ97Z2aiIhcAxX4IjWMYRhsOnqOTxKP8m3KaYrNF5/SaeNXh1H3tCaibUMV9iIiNUBuQTETlqWwbOspALo382F6TCh+XlrbXkSkqlKBL1JD5BWWsCz5JJ/+dpQ9qbnW9tCbvHmqZzPua++nZY9ERGqIbcezGL4wmaNnz+NocuCFiJY8e3sLHNUPiIhUaSrwRaq5fWm5fPrbUb7YcpK8/z8M37WWieiQRjzevQntG3nZOUMREblRLBaDD34+xFvf7aXEYtDI240Z/ULo3EQTqYqIVAcq8EWqoaISC9/vSuWTxKMkHc60tjer78Hj3ZvQt3NjvNy0lrGISE2SnlvIqCXb+GlfOgC9O/gx5aGOeLmrPxARqS5U4ItUI6ezL7Ag6RgLNh4nPbcQAEeTA3e39eWv4U3o0byenq8XEamBftyXzqjFW8nIK8K1lolJD7Qjtmug+gQRkWpGBb5IFWexGKw/eJZPfjvCD7vPYLZcnDSvQR0X+nW7iX7dAvH3crNzliIiYg9FJRbe/n4vc346BFycUHVmv1Ba+taxc2YiInI9qMAXqaKyzxfz+ZYTfPbbUQ5l5Fvbuzfz4a/dm3JPO19qOZrsmKGIiNjT0bP5DF+QzLYT2QD8tXsT/hHVVmvbi4hUYyrwRaqYlJPZfJJ4lK+2naSg2AJAbRcn+t58cdI83ZUREZFlyScZvyyFvMISvNxqMfWRjkS287N3WiIicp2pwBep5AzDYOepHBJSUvk25TQH0/97t76NXx3+Gt6E6JBGeLjoX2cRkZouv7CECV+l8MWWkwB0a+rD9NgQArz1qJaISE2gikCkErJYDLaeyLIW9cczL1i3OTuauK+DH3/t3oTOTepqgiQREQEujvAatiCZwxn5mBxg+F0tGXZnS61tLyJSg6jAF6kkzBaDjUcySUhJJSElldScAus211ombm/VkPs6+HFnm4bUcdWSRiIicpFhGHz0y2HeTNhDsdnA38uVd2ND6Rakte1FRGoaFfgidlRstvDbobN8m5LK9ztTycgrsm6r7eLEnW0acl97P3q1boC7s/51FRERWxl5hfx9yTbW7r24tn1kO1/e7NsRb3dnO2cmIiL2oIpB5AYrLDHzy/4Mvk1JZdWuNLIvFFu3ebnV4u5gX+5r78ctLeprpmMREbmsXw9kMHLRVtJzC3F2MjHh/mAeD7tJj26JiNRgKvBFboDzRSX8uDedb1NSWbPnDHmFJdZt9Ws7c3ewH/e19yO8eT0tbSciIldUbLbwr1X7iP/xIIYBLRvWZuZjobTx87R3aiIiYmcq8EWuA8MwOHr2PL8dOsu6vems23fGuqQdgJ+nK/e29+Pe9n50beqjCZBERKRMjmeeZ9iCZLYezwLgsbCbmBAVjJuzRnyJiIgKfJEKYRgGhzLySTqUyW+HzpJ0+CxpOYU2MYE+btzX3p972/sR0tgbk4p6EREph2+2neKlL3aQW1iCp6sTb/TtSO8O/vZOS0REKhEV+CLXwDAMDqbnkXgok6RDZ0k6nEl6rm1B7+xoIiTQm+7NfLinnR/tAjz1XKSIiJTb+aISXv56J4s3nQCgc5O6vBsbQuO67nbOTEREKhsV+CJlYLEY7D+TR9LhsyQdyiTp8FmbGe8BnJ1MhAZ6E9asHt2b+XDzTXU1SZ6IiPwpO09dXNv+UHo+Dg4w9I4WjLirJU6ar0VEREqhAl+kFBaLwd60XJIOneW3Q5lsOJJJZr5tQe/iZOLmm+rSvVk9wpr5EBLorYJeREQqhGEYfLz+CP9cuYciswVfTxemx4QS3ryevVMTEZFKTAW+CJCeW8ju0znsOp3DlqPn2HAkk6zzxTYxrrVMdGniQ1iQD92b16NjYy9cnFTQi4hIxcrML2LM59v4YfcZACLaNmTqI53w8dDa9iIicmUq8KVGKTFbOJSRf7GYP3WxoN99OpeMvMJLYt2dHenc5OId+u7NfOjQyBtnJw2JFBGR6yfx4FlGLkomLacQZ0cTL/Vuw8AeTTWHi4iIlIkKfKm2si8Us/t0jrWY352aw760PIpKLJfEOjhAUD0P2vp70r6RF2HNfOjQyEtr0ouIyA1RYrbw7ur9zFp7AMOAZg08mNXvZoIDtLa9iIiUnQp8qfIsFoNjmef/W8z//7vyJ7MulBrv4exIG39P2vrXoa2/J239PWnjVwd3Z/3rICIiN96Jc+cZsXArm4+eAyCmSyCTHgxWvyQiIuWmnkOqBLPF4HT2BY5lnud45nmOZ17856OZ5zmQlkt+kbnU/Rp5u9HW35Pg/1/MBwd4EljXXWvQi4hIpbByx2nGLt1OTkEJdVyc+OfDHXigU4C90xIRkSpKBb5UCoZhkH2h2Fq4H8s8z/FzF4v5Y5nnOXnuAiUW47L7OzuZaO1bx+aufFs/T7zca93ATyEiIlI2F4rMvLp8Fws2HAMgJNCbmf1CCfTR2vYiInLtVODLDWEYBrmFJaTnFnLi3B/vxJ+3FvS5BSVXPIazo4nGdd1o7OPOTT5u3OTjTmBdd5o3rE2z+h5aE1hERKqEPak5DJufzP4zeTg4wLO9mvPC3a0074uIiPxp19STzJ49m6ZNm+Lq6kpYWBgbNmy4YvySJUto06YNrq6udOjQgZUrV9psNwyDiRMn4u/vj5ubGxEREezfv98mJjMzk/79++Pp6Ym3tzeDBw8mLy/PJmb79u3ceuutuLq6EhgYyNSpU8udi5Sd2WKQnlvIntQcftmfwbLkk3z48yHe+HYPf1+yjUH/2cCDs36hx5TVtJ6QQMeXv+euaT8ycO4GJixLYc5Ph/g2JZWdp3KsxX2DOi50blKXh0IbMfzOFrz1SEcWDenO+rF3svu1e1kz+nb+78luTI7uwJDbmnNfB39a+dZRcS8iUsHU11c8wzD45Lej9Jn1K/vP5NGgjgufDg5jzL1tVNyLiEiFKPcd/EWLFhEXF0d8fDxhYWFMnz6dyMhI9u7dS8OGDS+JX79+Pf369WPKlCncf//9zJ8/n+joaLZs2UL79u0BmDp1KjNmzODjjz8mKCiICRMmEBkZya5du3B1dQWgf//+nD59mlWrVlFcXMygQYMYMmQI8+fPByAnJ4d77rmHiIgI4uPj2bFjB08++STe3t4MGTKkzLnURGaLQX5RCXkFJeQXlpBbePFvXkEJuQUlpOcVcjaviIy8Qs7mF5KRe/GfM88XYVx+1Hypars40cjbjUAf94t34P//nfibfNxpXNcdN2etKy8iYm/q6yte1vkiXly6ne92pgFwR+sGvP1oJ+rVdrFbTiIiUv04GEb5SrSwsDC6du3KrFmzALBYLAQGBjJs2DDGjh17SXxMTAz5+fksX77c2ta9e3dCQkKIj4/HMAwCAgIYNWoUo0ePBiA7OxtfX1/mzZtHbGwsu3fvJjg4mI0bN9KlSxcAEhIS6N27NydOnCAgIID33nuPf/zjH6SmpuLs7AzA2LFjWbZsGXv27ClTLmWRk5ODl5cX2dnZeHpe/6VrDMOgxGJQVGK5+DJf/FtYYqHYbNtWVGKhoNhMXmEJeYWXFut5hWbyCovJL/xvTF5BCReKS5+griwcHKCuuzP1aztTv7YL9Wq7WP+5tDbXWirgRUQq0vXol9TXV+w13XA4kxELkzmdXUAtRwfG3teWQT2aasJXEREps7L2TeW6g19UVMTmzZsZN26ctc1kMhEREUFiYmKp+yQmJhIXF2fTFhkZybJlywA4fPgwqampREREWLd7eXkRFhZGYmIisbGxJCYm4u3tbe3wASIiIjCZTCQlJfHQQw+RmJjIbbfdZu3wfz/Pm2++yblz56hbt+5VcylNYWEhhYWF1vc5OTmXv0DlcCa3gKHzky8p3Iv/UKwXmi++L+9d8mtVy9GB2i5OeLg4Ufv/v+q4OlGvtgv1ajvT4P//vVi8X/xnH3dnDY8XEalGamJff72UmC3MWnuAGav3YzEgqL4HM/uF0r6R1w3PRUREaoZyFfgZGRmYzWZ8fX1t2n19fa2/nP+v1NTUUuNTU1Ot239vu1LM/w4JdHJywsfHxyYmKCjokmP8vq1u3bpXzaU0U6ZM4ZVXXrns9mtlsVz8Rb+8HE0O1HJ0wNnRhLOTIy5OJpydTBfbnEy4OjlS2/VikV7nf4r1/233cHGkjkstPFwu7uPipLvrIiI1XU3s66/Xj/kXis0s3XICiwF9b27MK33aUdtF8xuLiMj1o17mKsaNG2dzJyAnJ4fAwMA/fVxv91rMfuxmnP9QoLs4mXB2dLS2Wdv/0Oao4XwiIiIV6nr9mF/HtRYz+93MkYx8okMbVfjxRURE/le5Cvz69evj6OhIWlqaTXtaWhp+fn6l7uPn53fF+N//pqWl4e/vbxMTEhJijTlz5ozNMUpKSsjMzLQ5Tmnn+eM5rpZLaVxcXHBxqfgJcFxrORLV0f/qgSIiIjdQTezrr9eP+XBxffuQQO8KOZaIiMjVlOvhaWdnZzp37vz/2rv3oKjKNw7g31XZBY2LRdwUEUjQ8YKXksHLWEriZRSnJpUcwtJsDGc0s3RqaE1NSa1pcozMVGycRHO8NOpogKKpiI1iXmcTRc0LODkBq2gg+/z+aNyfK7ssh9g9y/H7mdkZOfucw/M87znn3ZfFBfn5+dZtFosF+fn5SEhIsLtPQkKCTTwA5ObmWuMjIyMREhJiE1NVVYWioiJrTEJCAioqKnD8+HFrzL59+2CxWBAfH2+NOXjwIGpra22+T2xsLNq3b9+oXIiIiJ50T+JcbzAY4OfnZ/MgIiJqkUShnJwcMRgMkp2dLefOnZNp06ZJQECAlJWViYhIamqqzJs3zxp/+PBhadOmjSxfvlzOnz8vRqNRvLy85PTp09aYzMxMCQgIkB07dsipU6ckOTlZIiMj5d69e9aYESNGSJ8+faSoqEgOHTokXbp0kZSUFOvzFRUVEhwcLKmpqXLmzBnJycmRtm3byqpVqxTl4kxlZaUAkMrKSqWtIyIianaumJc413OuJyIiz9LYuUnxAl9EZMWKFdKpUyfR6/XSv39/OXr0qPW5IUOGSFpamk385s2bJSYmRvR6vXTv3l127dpl87zFYpGMjAwJDg4Wg8Egw4YNE5PJZBNz+/ZtSUlJkaeeekr8/PzkzTffFLPZbBPz+++/y6BBg8RgMEiHDh0kMzOzXu7OcnGGkz4REXkSV81LnOs51xMRkedo7NykE3HXH2HTBlf8vWEiIqKm4rzU/NhTIiLyNI2dm/gHzImIiIiIiIg0gAt8IiIiIiIiIg3gAp+IiIiIiIhIA7jAJyIiIiIiItIALvCJiIiIiIiINIALfCIiIiIiIiINaKN2Ai3Nw78qWFVVpXImRERE/5+P+Fdvmw/neiIi8jSNne+5wFfIbDYDAMLDw1XOhIiI6P/MZjP8/f3VTkMTONcTEZGncjbf64Q/8lfEYrHgxo0b8PX1hU6n+0/HqqqqQnh4OP7880/4+fk1U4bq0EotWqkD0E4tWqkD0E4tWqkD0EYtIgKz2YywsDC0asX/edccONeriz1Tjj1Tjj1Tjj1Trjl71tj5nu/gK9SqVSt07NixWY/p5+enmYtEK7VopQ5AO7VopQ5AO7VopQ6g5dfCd+6bF+d6z8CeKceeKceeKceeKddcPWvMfM8f9RMRERERERFpABf4RERERERERBrABb6KDAYDjEYjDAaD2qn8Z1qpRSt1ANqpRSt1ANqpRSt1ANqqhTwTzzHl2DPl2DPl2DPl2DPl1OgZP2SPiIiIiIiISAP4Dj4RERERERGRBnCBT0RERERERKQBXOATERERERERaQAX+EREREREREQawAW+i61cuRKdO3eGt7c34uPjcezYsQbjf/rpJ3Tt2hXe3t7o2bMndu/e7aZMHVuyZAleeOEF+Pr6IigoCOPGjYPJZGpwn+zsbOh0OpuHt7e3mzK2b/78+fVy6tq1a4P7eOJ4AEDnzp3r1aLT6ZCenm433lPG4+DBgxgzZgzCwsKg0+mwfft2m+dFBJ988glCQ0Ph4+ODxMREXLhwwelxlV5nzaGhWmprazF37lz07NkT7dq1Q1hYGN544w3cuHGjwWM25RxtDs7GZfLkyfXyGjFihNPjuntcnNVh75rR6XRYtmyZw2OqNSbUsmhhrnc3JT1bvXo1Bg8ejPbt26N9+/ZITEx0y33e0zT1npqTkwOdTodx48a5NkEPpLRnFRUVSE9PR2hoKAwGA2JiYp6461Npz7766ivExsbCx8cH4eHheO+993D//n03ZasuZ6877CkoKEDfvn1hMBjw3HPPITs7u9nz4gLfhTZt2oTZs2fDaDTixIkTiIuLQ1JSEm7dumU3/siRI0hJScGUKVNQXFyMcePGYdy4cThz5oybM7d14MABpKen4+jRo8jNzUVtbS2GDx+Ou3fvNrifn58fbt68aX1cuXLFTRk71r17d5ucDh065DDWU8cDAH777TebOnJzcwEAr732msN9PGE87t69i7i4OKxcudLu80uXLsXXX3+Nb7/9FkVFRWjXrh2SkpIanCiUXmfNpaFaqqurceLECWRkZODEiRPYunUrTCYTxo4d6/S4Ss7R5uJsXABgxIgRNnlt3LixwWOqMS7O6ng0/5s3b2Lt2rXQ6XR49dVXGzyuGmNCLYdW5np3UtqzgoICpKSkYP/+/SgsLER4eDiGDx+O69evuzlz9TT1nnr58mXMmTMHgwcPdlOmnkNpz2pqavDyyy/j8uXL2LJlC0wmE1avXo0OHTq4OXP1KO3Zjz/+iHnz5sFoNOL8+fNYs2YNNm3ahI8++sjNmaujMa+fHlVaWorRo0fjpZdewsmTJzFr1ixMnToVe/fubd7EhFymf//+kp6ebv26rq5OwsLCZMmSJXbjx48fL6NHj7bZFh8fL++8845L81Tq1q1bAkAOHDjgMGbdunXi7+/vvqQawWg0SlxcXKPjW8p4iIjMnDlToqOjxWKx2H3eE8cDgGzbts36tcVikZCQEFm2bJl1W0VFhRgMBtm4caPD4yi9zlzh8VrsOXbsmACQK1euOIxReo66gr1a0tLSJDk5WdFx1B6XxoxJcnKyDB06tMEYTxgT8mxanetd6b/eHx48eCC+vr6yfv16V6XocZrSswcPHsiAAQPk+++/b9J9vKVT2rOsrCyJioqSmpoad6XocZT2LD09vd48Onv2bBk4cKBL8/REjXnd8eGHH0r37t1ttk2YMEGSkpKaNRe+g+8iNTU1OH78OBITE63bWrVqhcTERBQWFtrdp7Cw0CYeAJKSkhzGq6WyshIA8PTTTzcYd+fOHURERCA8PBzJyck4e/asO9Jr0IULFxAWFoaoqChMmjQJV69edRjbUsajpqYGGzZswFtvvQWdTucwzhPH41GlpaUoKyuz6bm/vz/i4+Md9rwp15laKisrodPpEBAQ0GCcknPUnQoKChAUFITY2FhMnz4dt2/fdhjbEsalvLwcu3btwpQpU5zGeuqYkPq0PNe7SnPcH6qrq1FbW+v0dYhWNLVnCxYsQFBQUKPuc1rTlJ79/PPPSEhIQHp6OoKDg9GjRw8sXrwYdXV17kpbVU3p2YABA3D8+HHrr/FfunQJu3fvxqhRo9ySc0vjrvs/F/gu8tdff6Gurg7BwcE224ODg1FWVmZ3n7KyMkXxarBYLJg1axYGDhyIHj16OIyLjY3F2rVrsWPHDmzYsAEWiwUDBgzAtWvX3Jitrfj4eGRnZ2PPnj3IyspCaWkpBg8eDLPZbDe+JYwHAGzfvh0VFRWYPHmywxhPHI/HPeyrkp435TpTw/379zF37lykpKTAz8/PYZzSc9RdRowYgR9++AH5+fn4/PPPceDAAYwcOdLhi56WMC7r16+Hr68vXnnllQbjPHVMyDNoda53pea4P8ydOxdhYWH1XihrVVN6dujQIaxZswarV692R4oepyk9u3TpErZs2YK6ujrs3r0bGRkZ+OKLL7Bo0SJ3pKy6pvTs9ddfx4IFCzBo0CB4eXkhOjoaL7744hPzK/pKObr/V1VV4d69e832fdo025HoiZCeno4zZ844/T+oCQkJSEhIsH49YMAAdOvWDatWrcLChQtdnaZdI0eOtP67V69eiI+PR0REBDZv3tyif7q9Zs0ajBw5EmFhYQ5jPHE8nhS1tbUYP348RARZWVkNxnrqOTpx4kTrv3v27IlevXohOjoaBQUFGDZsmGp5/Rdr167FpEmTnH7YpKeOCdGTKjMzEzk5OSgoKFD9w3s9ldlsRmpqKlavXo3AwEC102kxLBYLgoKC8N1336F169bo168frl+/jmXLlsFoNKqdnkcqKCjA4sWL8c033yA+Ph4lJSWYOXMmFi5ciIyMDLXTe2Jxge8igYGBaN26NcrLy222l5eXIyQkxO4+ISEhiuLdbcaMGdi5cycOHjyIjh07KtrXy8sLffr0QUlJiYuyUy4gIAAxMTEOc/L08QCAK1euIC8vD1u3blW0nyeOx8O+lpeXIzQ01Lq9vLwcvXv3trtPU64zd3q4uL9y5Qr27dvX4Lv39jg7R9USFRWFwMBAlJSU2F3ge/q4/PrrrzCZTNi0aZPifT11TEgdWpzrXe2/3B+WL1+OzMxM5OXloVevXq5M06Mo7dnFixdx+fJljBkzxrrNYrEAANq0aQOTyYTo6GjXJq2yppxnoaGh8PLyQuvWra3bunXrhrKyMtTU1ECv17s0Z7U1pWcZGRlITU3F1KlTAfz7JsDdu3cxbdo0fPzxx2jVir8s/ihH938/Pz/4+Pg02/dh111Er9ejX79+yM/Pt26zWCzIz8+3eSf1UQkJCTbxAJCbm+sw3l1EBDNmzMC2bduwb98+REZGKj5GXV0dTp8+bbNwU9udO3dw8eJFhzl56ng8at26dQgKCsLo0aMV7eeJ4xEZGYmQkBCbnldVVaGoqMhhz5tynbnLw8X9hQsXkJeXh2eeeUbxMZydo2q5du0abt++7TAvTx4X4N/feunXrx/i4uIU7+upY0Lq0NJc7y5NvT8sXboUCxcuxJ49e/D888+7I1WPobRnXbt2xenTp3Hy5EnrY+zYsdZP7g4PD3dn+qpoynk2cOBAlJSUWH8YAgB//PEHQkNDNb+4B5rWs+rq6nqL+Ic/IPn3c+foUW67/zfrR/aRjZycHDEYDJKdnS3nzp2TadOmSUBAgJSVlYmISGpqqsybN88af/jwYWnTpo0sX75czp8/L0ajUby8vOT06dNqlSAiItOnTxd/f38pKCiQmzdvWh/V1dXWmMdr+fTTT2Xv3r1y8eJFOX78uEycOFG8vb3l7NmzapQgIiLvv/++FBQUSGlpqRw+fFgSExMlMDBQbt26JSItZzweqqurk06dOsncuXPrPeep42E2m6W4uFiKi4sFgHz55ZdSXFxs/WT5zMxMCQgIkB07dsipU6ckOTlZIiMj5d69e9ZjDB06VFasWGH92tl1pkYtNTU1MnbsWOnYsaOcPHnS5rr5559/HNbi7BxVoxaz2Sxz5syRwsJCKS0tlby8POnbt6906dJF7t+/77AWNcbF2fklIlJZWSlt27aVrKwsu8fwlDGhlkMrc707Ke1ZZmam6PV62bJli8391Gw2q1WC2ynt2eOexE/RV9qzq1eviq+vr8yYMUNMJpPs3LlTgoKCZNGiRWqV4HZKe2Y0GsXX11c2btwoly5dkl9++UWio6Nl/PjxapXgVs5ed8ybN09SU1Ot8ZcuXZK2bdvKBx98IOfPn5eVK1dK69atZc+ePc2aFxf4LrZixQrp1KmT6PV66d+/vxw9etT63JAhQyQtLc0mfvPmzRITEyN6vV66d+8uu3btcnPG9QGw+1i3bp015vFaZs2aZa07ODhYRo0aJSdOnHB/8o+YMGGChIaGil6vlw4dOsiECROkpKTE+nxLGY+H9u7dKwDEZDLVe85Tx2P//v12z6WHuVosFsnIyJDg4GAxGAwybNiwevVFRESI0Wi02dbQdaZGLaWlpQ6vm/379zusxdk5qkYt1dXVMnz4cHn22WfFy8tLIiIi5O233663UPeEcXF2fomIrFq1Snx8fKSiosLuMTxlTKhl0cJc725KehYREWH32n78nqN1Ss+zRz2JC3wR5T07cuSIxMfHi8FgkKioKPnss8/kwYMHbs5aXUp6VltbK/Pnz5fo6Gjx9vaW8PBweffdd+Xvv/92f+IqcPa6Iy0tTYYMGVJvn969e4ter5eoqCib9VRz0Ynw9yeIiIiIiIiIWjr+H3wiIiIiIiIiDeACn4iIiIiIiEgDuMAnIiIiIiIi0gAu8ImIiIiIiIg0gAt8IiIiIiIiIg3gAp+IiIiIiIhIA7jAJyIiIiIiItIALvCJiIiIiIiINIALfCIiIiIiIiIN4AKfiIiIiIiISAO4wCciIiIiIiLSAC7wiYiIiIiIiDTgf8Iyilw6dpsRAAAAAElFTkSuQmCC",
      "text/plain": [
       "<Figure size 1200x400 with 2 Axes>"
      ]
     },
     "metadata": {},
     "output_type": "display_data"
    }
   ],
   "source": [
    "# plot metrics\n",
    "fig, ax = plt.subplots(1, 2, figsize=(12, 4))\n",
    "\n",
    "# plot the metrics\n",
    "for i, m in enumerate([\"mse\", \"sinkhorn\"]):\n",
    "    ax[i].plot(metrics[m])\n",
    "    ax[i].set_title(m)"
   ]
  },
  {
   "cell_type": "code",
   "execution_count": 11,
   "metadata": {},
   "outputs": [
    {
     "name": "stdout",
     "output_type": "stream",
     "text": [
      "rollout of shape (26, 2500, 2) (steps, nodes, xy pos)\n"
     ]
    },
    {
     "data": {
      "text/html": [
       "<img src=\"media/scatter.gif\"/>"
      ],
      "text/plain": [
       "<IPython.core.display.Image object>"
      ]
     },
     "execution_count": 11,
     "metadata": {},
     "output_type": "execute_result"
    }
   ],
   "source": [
    "print(f\"rollout of shape {rollout['predicted_rollout'].shape} (steps, nodes, xy pos)\")\n",
    "\n",
    "fig, ax = plt.subplots(1, 2)\n",
    "ax[0].set_xlim([0, 1.0])\n",
    "ax[0].set_ylim([0, 1.0])\n",
    "ax[1].set_xlim([0, 1.0])\n",
    "ax[1].set_ylim([0, 1.0])\n",
    "fig.set_size_inches(10, 5, forward=True)\n",
    "ax[0].set_title(\"GNS\")\n",
    "ax[1].set_title(\"Ground Truth\")\n",
    "\n",
    "rollout_len = rollout[\"predicted_rollout\"].shape[0] - 1\n",
    "\n",
    "scat0 = ax[0].scatter(\n",
    "    rollout[\"predicted_rollout\"][0, :, 0], rollout[\"predicted_rollout\"][0, :, 1]\n",
    ")\n",
    "scat1 = ax[1].scatter(\n",
    "    rollout[\"ground_truth_rollout\"][0, :, 0], rollout[\"ground_truth_rollout\"][0, :, 1]\n",
    ")\n",
    "\n",
    "\n",
    "def animate(i):\n",
    "    scat0.set_offsets(rollout[\"predicted_rollout\"][i])\n",
    "    scat1.set_offsets(rollout[\"ground_truth_rollout\"][i])\n",
    "    return scat0, scat1\n",
    "\n",
    "\n",
    "ani = animation.FuncAnimation(\n",
    "    fig, animate, repeat=True, frames=rollout_len, interval=50\n",
    ")\n",
    "\n",
    "plt.close(fig)\n",
    "\n",
    "writer = animation.PillowWriter(fps=10, metadata=dict(artist=\"Me\"), bitrate=1800)\n",
    "ani.save(\"media/scatter.gif\", writer=writer)\n",
    "\n",
    "from IPython.display import Image\n",
    "\n",
    "Image(url=\"media/scatter.gif\")"
   ]
  }
 ],
 "metadata": {
  "kernelspec": {
   "display_name": ".venv",
   "language": "python",
   "name": "python3"
  },
  "language_info": {
   "codemirror_mode": {
    "name": "ipython",
    "version": 3
   },
   "file_extension": ".py",
   "mimetype": "text/x-python",
   "name": "python",
   "nbconvert_exporter": "python",
   "pygments_lexer": "ipython3",
   "version": "3.10.12"
  },
  "orig_nbformat": 4
 },
 "nbformat": 4,
 "nbformat_minor": 2
}<|MERGE_RESOLUTION|>--- conflicted
+++ resolved
@@ -115,17 +115,7 @@
     "        num_mlp_layers=2,\n",
     "        num_message_passing_steps=4,\n",
     "        particle_type_embedding_size=8,\n",
-<<<<<<< HEAD
     "    )(x)"
-=======
-    "    )(x)\n",
-    "\n",
-    "\n",
-    "# equivalent to\n",
-    "# gns, _ = lagrangebench.get_model(\n",
-    "#     \"gns\", tgv2d_train.metadata, latent_dim=16, num_mp_steps=4, num_mlp_layers=2\n",
-    "# )"
->>>>>>> 3d026574
    ]
   },
   {
