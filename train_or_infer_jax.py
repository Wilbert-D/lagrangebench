--- conflicted
+++ resolved
@@ -238,15 +238,11 @@
 if __name__ == "__main__":
 
     parser = argparse.ArgumentParser()
-<<<<<<< HEAD
     parser.add_argument(
         "--model",
         type=str,
         choices=["gns", "segnn", "segnn_attention", "segnn_rewind", "lin"],
     )
-=======
-    parser.add_argument("--model", type=str, choices=["gns", "segnn", "lin"])
->>>>>>> e74eb794
     parser.add_argument("--mode", type=str, default="train", choices=["train", "infer"])
     parser.add_argument("--step_max", type=int, default=2e7)
     parser.add_argument("--batch_size", type=int, default=2)
@@ -392,11 +388,7 @@
     elif args.model == "lin":
         model = lambda x: Linear(dim_out=3)(x)
         graph_postprocess = None
-<<<<<<< HEAD
     elif "segnn" in args.model:
-=======
-    else:
->>>>>>> e74eb794
         from e3nn_jax import Irreps
         from segnn_jax import SEGNN, weight_balanced_irreps
 
@@ -410,7 +402,6 @@
             use_sh=True,
             lmax=args.lmax_hidden,
         )
-<<<<<<< HEAD
         if args.model == "segnn":
             model = lambda x: SEGNN(
                 hidden_irreps=hidden_irreps,
@@ -458,29 +449,14 @@
 
         pbc = args.metadata["periodic_boundary_conditions"]
 
-=======
-        model = lambda x: SEGNN(
-            hidden_irreps=hidden_irreps,
-            output_irreps=Irreps("1x1o"),
-            num_layers=args.num_mp_steps,
-            task="node",
-            blocks_per_layer=args.num_mlp_layers,
-            norm=args.norm,
-        )(x)
-        pbc = args.metadata["periodic_boundary_conditions"]
->>>>>>> e74eb794
         if np.array(pbc).any():
             pbc_irrep = ""
         else:
-            pbc_irrep = "+ 2x1o "
+            pbc_irrep = "+ 2x1o"
 
         graph_postprocess = steerable_graph_transform_builder(
             node_features_irreps=Irreps(
-<<<<<<< HEAD
                 f"{args.input_seq_length - 1}x1o {pbc_irrep} + {NodeType.SIZE}x0e"
-=======
-                f"{args.input_seq_length - 1}x1o {pbc_irrep}+ {NodeType.SIZE}x0e"
->>>>>>> e74eb794
             ),  # Hx1o vel, 2x1o boundary, 9x0e type
             edge_features_irreps=Irreps("1x1o + 1x0e"),  # 1o displacement, 0e distance
             lmax_attributes=args.lmax_attributes,
