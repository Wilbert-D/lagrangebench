--- conflicted
+++ resolved
@@ -375,11 +375,7 @@
                 jnp.array([1.0, 0.0, 0.0]),
             )
 
-<<<<<<< HEAD
-    elif "LJ" in args.info.dataset_name.upper():
-=======
     elif "Hook" in args.info.dataset_name:
->>>>>>> 190ee68d
         particle_dimension = 3
         args.info.has_external_force = False
         external_force_fn = None
