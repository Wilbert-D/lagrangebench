"""GNS in JAX with Haiku, Jraph, and JAX-MD"""

import copy
import json
import os
from typing import Tuple

import haiku as hk
import jax
import jax.numpy as jnp
import jraph
import numpy as np
import optax
import yaml
from jax import vmap
from torch.utils.data import DataLoader

import wandb
from gns_jax.data import H5Dataset, numpy_collate
from gns_jax.utils import (
    Linear,
    NodeType,
    averaged_metrics,
    broadcast_from_batch,
    broadcast_to_batch,
    eval_rollout,
    get_dataset_normalization,
    get_kinematic_mask,
    get_num_params,
    load_haiku,
    log_norm_fn,
    save_haiku,
    setup_builder,
)
from segnn_experiments.utils import steerable_graph_transform_builder


def train(
    model,
    params,
    state,
    neighbors,
    loader_train,
    loader_valid,
    setup,
    graph_postprocess,
    args,
):

    # checkpointing and logging
    run_prefix = "_".join([args.config.model, args.info.dataset_name, ""])
    i = 0
    while os.path.isdir(os.path.join(args.config.ckp_dir, run_prefix + str(i))):
        i += 1
    args.info.run_name = run_prefix + str(i)

    ckp_dir = os.path.join(args.config.ckp_dir, args.info.run_name)
    os.makedirs(ckp_dir, exist_ok=True)
    os.makedirs(os.path.join(ckp_dir, "best"), exist_ok=True)

    # save config file
    with open(os.path.join(ckp_dir, "config.yaml"), "w") as f:
        yaml.dump(vars(args.config), f)

    # wandb doesn't like Namespace objects
    args_ = copy.copy(args)
    args_.config = vars(args.config)
    args_.info = vars(args.info)

    if args.config.wandb:
        wandb.init(
            project=args.config.wandb_project,
            entity="segnn-sph",
            name=args.info.run_name,
            config=args_,
            save_code=True,
        )

    # Set learning rate to decay from 1e-4 to 1e-6 over 10M steps exponentially
    # and then keep it at 1e-6
    lr_scheduler = optax.exponential_decay(
        init_value=args.config.lr_start,
        transition_steps=int(5e6),
        decay_rate=args.config.lr_decay_rate,
        end_value=args.config.lr_final,
    )
    opt_init, opt_update = optax.adamw(learning_rate=lr_scheduler, weight_decay=1e-8)
    # continue training from checkpoint or initialize optimizer state
    if args.config.model_dir:
        _, _, opt_state, _ = load_haiku(args.config.model_dir)
    else:
        opt_state = opt_init(params)

    # Precompile model for evaluation
    model_apply = jax.jit(model.apply)

    def loss_fn(
        params: hk.Params,
        state: hk.State,
        graph: jraph.GraphsTuple,
        target: jnp.ndarray,
        particle_type: jnp.ndarray,
    ):
        # TODO: not the best place to put the O3 transform function
        if graph_postprocess:
            graph_in = graph_postprocess(graph, particle_type)
        else:
            graph_in = (graph, particle_type)

        pred, state = model.apply(params, state, graph_in)
        assert target.shape == pred.shape

        non_kinematic_mask = jnp.logical_not(get_kinematic_mask(particle_type))
        num_non_kinematic = non_kinematic_mask.sum()

        if args.config.log_norm in ["output", "both"]:
            pred = log_norm_fn(pred)
            target = log_norm_fn(target)

        # MSE loss
        loss = ((pred - target) ** 2).sum(axis=-1)
        loss = jnp.where(non_kinematic_mask, loss, 0)
        loss = loss.sum() / num_non_kinematic

        return loss, state

    @jax.jit
    def train_step(
        params: hk.Module,
        state: hk.State,
        graph_batch: Tuple[jraph.GraphsTuple, ...],
        target_batch: Tuple[jnp.ndarray, ...],
        particle_type_batch: Tuple[jnp.ndarray, ...],
        opt_state: optax.OptState,
    ) -> Tuple[float, hk.Params, hk.State, optax.OptState]:

        value_and_grad_vmap = vmap(
            jax.value_and_grad(loss_fn, has_aux=True), in_axes=(None, None, 0, 0, 0)
        )
        (loss, state), grads = value_and_grad_vmap(
            params, state, graph_batch, target_batch, particle_type_batch
        )

        # aggregate over the first (batch) dimension of each leave element
        grads = jax.tree_map(lambda x: x.sum(axis=0), grads)
        state = jax.tree_map(lambda x: x.sum(axis=0), state)
        loss = jax.tree_map(lambda x: x.mean(axis=0), loss)

        updates, opt_state = opt_update(grads, opt_state, params)
        new_params = optax.apply_updates(params, updates)
        return loss, new_params, state, opt_state

    preprocess_vmap = jax.vmap(setup.preprocess, in_axes=(0, 0, None, 0))

    # prepare for batch training.
    key = jax.random.PRNGKey(args.config.seed)
    keys = jax.random.split(key, args.config.batch_size)
    neighbors_batch = broadcast_to_batch(neighbors, args.config.batch_size)

    step_digits = len(str(int(args.config.step_max)))
    step = args.info.step_start
    while step < args.config.step_max:

        for raw_batch in loader_train:
            # pos_input, particle_type, pos_target = raw_batch

            keys, graph_batch, target_batch, neighbors_batch = preprocess_vmap(
                keys, raw_batch, args.config.noise_std, neighbors_batch
            )

            if neighbors_batch.did_buffer_overflow.sum() > 0:
                # check if the neighbor list is too small for any of the
                # samples in the batch. If so, reallocate the neighbor list
                ind = np.argmax(neighbors_batch.did_buffer_overflow)
                edges_ = neighbors_batch.idx[ind].shape
                print(f"Reallocate neighbors list {edges_} at step {step}")
                sample = broadcast_from_batch(raw_batch, index=ind)
                _, _, _, nbrs = setup.allocate(keys[0], sample)
                print(f"To list {nbrs.idx.shape}")

                neighbors_batch = broadcast_to_batch(nbrs, args.config.batch_size)

                # To run the loop N times even if sometimes
                # did_buffer_overflow > 0 we directly return to the beginning
                continue

            loss, params, state, opt_state = train_step(
                params=params,
                state=state,
                graph_batch=graph_batch,
                target_batch=target_batch,
                particle_type_batch=raw_batch[1],
                opt_state=opt_state,
            )

            if step % args.config.log_steps == 0:
                if args.config.wandb:
                    wandb.log({"train/loss": loss.item()}, step)
                else:
                    step_str = str(step).zfill(step_digits)
                    print(f"{step_str}, train/loss: {loss.item():.5f}.")

            if step % args.config.eval_steps == 0 and step > 0:
                nbrs = broadcast_from_batch(neighbors_batch, index=0)
                eval_metrics, nbrs = eval_rollout(
                    setup=setup,
                    model_apply=model_apply,
                    params=params,
                    state=state,
                    neighbors=nbrs,
                    loader_valid=loader_valid,
                    num_rollout_steps=args.config.num_rollout_steps
                    + 1,  # +1 not training
                    num_trajs=args.config.eval_num_trajs,
                    rollout_dir=args.config.rollout_dir,
                    out_type=args.config.out_type,
                    graph_postprocess=graph_postprocess,
                )
                # In the beginning of training, the dynamics ae very random and
                # we don"t want to influence the training neighbors list by
                # this extreme case of the dynamics. Therefore, we only update
                # the neighbors list inside of the eval_rollout function.
                # neighbors_batch = broadcast_to_batch(nbrs, args.batch_size)

                # TODO: is disabling the "save_step" argument a good idea?
                # if step % args.config.save_steps == 0:
                metrics = averaged_metrics(eval_metrics)
                metadata_ckp = {
                    "step": step,
                    "loss": metrics["val/loss"],
                }
                save_haiku(ckp_dir, params, state, opt_state, metadata_ckp)

                if args.config.wandb:
                    wandb.log(metrics, step)
                else:
                    print(metrics)

            step += 1
            if step == args.config.step_max:
                break


def infer(
    model, params, state, neighbors, loader_valid, setup, graph_postprocess, args
):

    model_apply = jax.jit(model.apply)
    eval_metrics, _ = eval_rollout(
        setup=setup,
        model_apply=model_apply,
        params=params,
        state=state,
        neighbors=neighbors,
        loader_valid=loader_valid,
        num_rollout_steps=args.config.num_rollout_steps
        + 1,  # +1 because we are not training
        num_trajs=args.config.eval_num_trajs,
        rollout_dir=args.config.rollout_dir,
        out_type=args.config.out_type,
        graph_postprocess=graph_postprocess,
        eval_n_more_steps=args.config.eval_n_more_steps,
    )
    print(averaged_metrics(eval_metrics))


<<<<<<< HEAD
if __name__ == "__main__":

    parser = argparse.ArgumentParser()
    parser.add_argument(
        "--model",
        type=str,
        choices=["gns", "segnn", "segnn_attention", "segnn_rewind", "lin"],
    )
    parser.add_argument("--mode", type=str, default="train", choices=["train", "infer"])
    parser.add_argument("--step_max", type=int, default=2e7)
    parser.add_argument("--batch_size", type=int, default=2)
    parser.add_argument("--lr_start", type=float, default=1e-4)
    parser.add_argument("--lr_final", type=float, default=1e-6)
    parser.add_argument("--lr_decay_rate", type=float, default=0.1)
    parser.add_argument("--lr_decay_steps", type=int, default=5e6)
    parser.add_argument("--noise_std", type=float, default=6.7e-4)
    parser.add_argument("--input_seq_length", type=int, default=6)
    parser.add_argument("--num_mp_steps", type=int, default=10)
    parser.add_argument("--num_mlp_layers", type=int, default=2)
    parser.add_argument("--latent_dim", type=int, default=128)
    parser.add_argument("--eval_num_trajs", type=int, default=5)

    parser.add_argument("--wandb", action="store_true", help="Log to wandb")
    parser.add_argument("--log_steps", type=int, default=1000)
    parser.add_argument("--eval_steps", type=int, default=5000)
    parser.add_argument("--save_steps", type=int, default=5000)
    parser.add_argument("--model_dir", type=str, help="To load a checkpoint")
    parser.add_argument("--data_dir", type=str, help="Path to the dataset")
    parser.add_argument("--ckp_dir", type=str, default="ckp")
    parser.add_argument("--rollout_dir", type=str, default=None)
    parser.add_argument(
        "--out_type",
        type=str,
        choices=["none", "vtk", "pkl"],
        help="Rollout storage format",
    )
    parser.add_argument("--seed", type=int, default=0)
    parser.add_argument("--magnitudes", action="store_true", help="Of input velocity")
    parser.add_argument("--eval_n_more_steps", type=int, default=0, help="for plotting")

    parser.add_argument(
        "--log_norm",
        default="none",
        choices=["none", "input", "output", "both"],
        help="Logarithmic normalization of input and/or output",
    )
=======
def run(args):
>>>>>>> c75dcc4c

    args.info.dataset_name = os.path.basename(args.config.data_dir.split("/")[-1])
    if args.config.ckp_dir is not None:
        os.makedirs(args.config.ckp_dir, exist_ok=True)
    if args.config.rollout_dir is not None:
        os.makedirs(args.config.rollout_dir, exist_ok=True)
    with open(os.path.join(args.config.data_dir, "metadata.json"), "r") as f:
        args.metadata = json.loads(f.read())

<<<<<<< HEAD
    # segnn arguments
    parser.add_argument("--lmax-attributes", type=int, default=1)
    parser.add_argument("--lmax-hidden", type=int, default=1)
    parser.add_argument(
        "--norm",
        type=str,
        default="instance",
        choices=["instance", "batch", "none"],
        help="Normalisation type",
    )
    parser.add_argument(
        "--velocity_aggregate",
        type=str,
        default="avg",
        choices=["avg", "sum", "last", "all"],
        help="Velocity aggregation function for node attributes",
    )
    parser.add_argument(
        "--attribute_mode",
        type=str,
        default="add",
        choices=["add", "concat", "velocity"],
=======
    args.normalization = get_dataset_normalization(
        args.metadata, args.config.isotropic_norm, args.config.noise_std
>>>>>>> c75dcc4c
    )
    parser.add_argument("--right_attribute", action="store_true")
    parser.add_argument("--attention_blocks", type=int, default=0)

    if args.config.num_rollout_steps == -1:
        args.config.num_rollout_steps = (
            args.metadata["sequence_length"] - args.config.input_seq_length
        )

    # dataloader
    data_train = H5Dataset(
        args.config.data_dir, "train", args.config.input_seq_length, is_rollout=False
    )
    loader_train = DataLoader(
        dataset=data_train,
        batch_size=args.config.batch_size,
        shuffle=True,
        num_workers=2,
        collate_fn=numpy_collate,
        drop_last=True,
    )
    data_valid = H5Dataset(
        args.config.data_dir, "valid", args.config.input_seq_length, is_rollout=True
    )
    loader_valid = DataLoader(
        dataset=data_valid, batch_size=1, collate_fn=numpy_collate
    )

    args.info.len_train = len(data_train)
    args.info.len_valid = len(data_valid)

    # neighbors search
    bounds = np.array(args.metadata["bounds"])
    args.box = bounds[:, 1] - bounds[:, 0]

    # dataset-specific setup
    if args.info.dataset_name in ["BoxBath", "BoxBathSample"]:
        particle_dimension = 3
        # node_in = 37, edge_in = 4
        args.box *= 1.2
    elif args.info.dataset_name in ["WaterDrop", "WaterDropSample"]:
        particle_dimension = 2
        # node_in = 30, edge_in = 3
    elif "TGV" in args.info.dataset_name.upper() or "RPF" in args.info.dataset_name:
        particle_dimension = 3

    # preprocessing allocate and update functions in the spirit of jax-md"s
    # `partition.neighbor_list`. And an integration utility with PBC.
    setup = setup_builder(args)

    # first PRNG key
    key = jax.random.PRNGKey(args.config.seed)
    # get an example to initialize the setup and model
    pos_input, particle_type, pos_target = next(iter(loader_train))
    # the torch loader give a whole batch. We take only the first sample.
    sample = (pos_input[0], particle_type[0], pos_target[0])
    # initialize setup
    key, graph, _, neighbors = setup.allocate(key, sample)
    # initialize model
    key, subkey = jax.random.split(key, 2)

    if args.config.model == "gns":
        from gns_jax.gns import GNS

        model = lambda x: GNS(
            particle_dimension=particle_dimension,
            latent_size=args.config.latent_dim,
            num_mlp_layers=args.config.num_mlp_layers,
            num_message_passing_steps=args.config.num_mp_steps,
            num_particle_types=NodeType.SIZE,
            particle_type_embedding_size=16,
        )(x)
        graph_postprocess = None
    elif args.config.model == "lin":
        model = lambda x: Linear(dim_out=3)(x)
        graph_postprocess = None
    elif "segnn" in args.model:
        from e3nn_jax import Irreps
        from segnn_jax import SEGNN, weight_balanced_irreps

        hidden_irreps = weight_balanced_irreps(
            scalar_units=args.config.latent_dim,
            # attribute irreps
            irreps_right=Irreps.spherical_harmonics(args.config.lmax_attributes),
            use_sh=True,
            lmax=args.config.lmax_hidden,
        )
<<<<<<< HEAD
        if args.model == "segnn":
            model = lambda x: SEGNN(
                hidden_irreps=hidden_irreps,
                output_irreps=Irreps("1x1o"),
                num_layers=args.num_mp_steps,
                task="node",
                blocks_per_layer=2,
                norm=args.norm,
            )(x)
        elif args.model == "segnn_rewind":
            from segnn_experiments.rsegnn import RSEGNN

            assert (
                args.num_mp_steps == args.input_seq_length - 1
            ), "The number of layers must be the same size of the history"
            assert (
                args.velocity_aggregate == "all"
            ), "SEGNN with rewind is supposed to have all historical velocities"

            model = lambda x: RSEGNN(
                hidden_irreps=hidden_irreps,
                output_irreps=Irreps("1x1o"),
                num_layers=args.num_mp_steps,
                task="node",
                blocks_per_layer=2,
                norm=args.norm,
            )(x)
        elif args.model == "segnn_attention":
            from segnn_experiments.asegnn import AttentionSEGNN

            assert (
                args.velocity_aggregate == "all"
            ), "SEGNN with attention is supposed to have all historical velocities"

            model = lambda x: AttentionSEGNN(
                hidden_irreps=hidden_irreps,
                output_irreps=Irreps("1x1o"),
                num_layers=args.num_mp_steps,
                task="node",
                blocks_per_layer=2,
                norm=args.norm,
                right_attribute=args.right_attribute,
                attribute_embedding_blocks=args.attention_blocks,
            )(x)

        args.node_feature_irreps = []

        vel_irrep = f"{args.input_seq_length - 1}x1o"

        pbc = np.array(args.metadata["periodic_boundary_conditions"]).any()
        homogeneous_particles = particle_type.max() == particle_type.min()

        if not pbc:
            args.node_feature_irreps.append("2x1o")

        if args.magnitudes:
            args.node_feature_irreps.append(f"{args.input_seq_length - 1}x0e")

        if homogeneous_particles:
            args.node_feature_irreps.append(f"{NodeType.SIZE}x0e")

        args.node_feature_irreps = "+".join(args.node_feature_irreps)
=======
        model = lambda x: SEGNN(
            hidden_irreps=hidden_irreps,
            output_irreps=Irreps("1x1o"),
            num_layers=args.config.num_mp_steps,
            task="node",
            blocks_per_layer=args.config.num_mlp_layers,
            norm=args.config.norm,
        )(x)
        pbc = args.metadata["periodic_boundary_conditions"]
        if np.array(pbc).any():
            pbc_irrep = ""
        else:
            pbc_irrep = "+ 2x1o"
        if args.config.magnitude:
            magnitude_irrep = f"+ {args.config.input_seq_length - 1}x0e"
        else:
            magnitude_irrep = ""

        args.info.node_feature_irreps = (
            f"{args.config.input_seq_length - 1}x1o "
            f"{magnitude_irrep} "
            f"{pbc_irrep} + "
            f"{NodeType.SIZE}x0e"
        )
>>>>>>> c75dcc4c

        graph_postprocess = steerable_graph_transform_builder(
            node_features_irreps=Irreps(
                args.info.node_feature_irreps
            ),  # Hx1o vel, Hx0e vel, 2x1o boundary, 9x0e type
            edge_features_irreps=Irreps("1x1o + 1x0e"),  # 1o displacement, 0e distance
<<<<<<< HEAD
            lmax_attributes=args.lmax_attributes,
            velocity_aggregate=args.velocity_aggregate,
            attribute_mode=args.attribute_mode,
            n_vels=args.input_seq_length - 1,
            homogeneous_particles=homogeneous_particles,
=======
            lmax_attributes=args.config.lmax_attributes,
            velocity_aggregate=args.config.velocity_aggregate,
            attribute_mode=args.config.attribute_mode,
            pbc=pbc,
>>>>>>> c75dcc4c
        )

    # transform core simulator outputting accelerations.
    model = hk.without_apply_rng(hk.transform_with_state(model))

    if graph_postprocess:
        graph_tuple = graph_postprocess(graph, particle_type[0])
    else:
        graph_tuple = (graph, particle_type[0])

    params, state = model.init(subkey, graph_tuple)

    args.info.num_params = get_num_params(params)
    print(f"Model with {args.info.num_params} parameters.")

    # load model from checkpoint if provided
    if args.config.model_dir:
        params, state, _, args.info.step_start = load_haiku(args.config.model_dir)
        assert get_num_params(params) == args.info.num_params, (
            "Model size mismatch. "
            f"{args.info.num_params} (expected) vs {get_num_params(params)} (actual)."
        )
    else:
        args.info.step_start = 0

    if args.config.mode == "train":
        train(
            model,
            params,
            state,
            neighbors,
            loader_train,
            loader_valid,
            setup,
            graph_postprocess,
            args,
        )
    elif args.config.mode == "infer":
        infer(
            model,
            params,
            state,
            neighbors,
            loader_valid,
            setup,
            graph_postprocess,
            args,
        )<|MERGE_RESOLUTION|>--- conflicted
+++ resolved
@@ -264,56 +264,7 @@
     print(averaged_metrics(eval_metrics))
 
 
-<<<<<<< HEAD
-if __name__ == "__main__":
-
-    parser = argparse.ArgumentParser()
-    parser.add_argument(
-        "--model",
-        type=str,
-        choices=["gns", "segnn", "segnn_attention", "segnn_rewind", "lin"],
-    )
-    parser.add_argument("--mode", type=str, default="train", choices=["train", "infer"])
-    parser.add_argument("--step_max", type=int, default=2e7)
-    parser.add_argument("--batch_size", type=int, default=2)
-    parser.add_argument("--lr_start", type=float, default=1e-4)
-    parser.add_argument("--lr_final", type=float, default=1e-6)
-    parser.add_argument("--lr_decay_rate", type=float, default=0.1)
-    parser.add_argument("--lr_decay_steps", type=int, default=5e6)
-    parser.add_argument("--noise_std", type=float, default=6.7e-4)
-    parser.add_argument("--input_seq_length", type=int, default=6)
-    parser.add_argument("--num_mp_steps", type=int, default=10)
-    parser.add_argument("--num_mlp_layers", type=int, default=2)
-    parser.add_argument("--latent_dim", type=int, default=128)
-    parser.add_argument("--eval_num_trajs", type=int, default=5)
-
-    parser.add_argument("--wandb", action="store_true", help="Log to wandb")
-    parser.add_argument("--log_steps", type=int, default=1000)
-    parser.add_argument("--eval_steps", type=int, default=5000)
-    parser.add_argument("--save_steps", type=int, default=5000)
-    parser.add_argument("--model_dir", type=str, help="To load a checkpoint")
-    parser.add_argument("--data_dir", type=str, help="Path to the dataset")
-    parser.add_argument("--ckp_dir", type=str, default="ckp")
-    parser.add_argument("--rollout_dir", type=str, default=None)
-    parser.add_argument(
-        "--out_type",
-        type=str,
-        choices=["none", "vtk", "pkl"],
-        help="Rollout storage format",
-    )
-    parser.add_argument("--seed", type=int, default=0)
-    parser.add_argument("--magnitudes", action="store_true", help="Of input velocity")
-    parser.add_argument("--eval_n_more_steps", type=int, default=0, help="for plotting")
-
-    parser.add_argument(
-        "--log_norm",
-        default="none",
-        choices=["none", "input", "output", "both"],
-        help="Logarithmic normalization of input and/or output",
-    )
-=======
 def run(args):
->>>>>>> c75dcc4c
 
     args.info.dataset_name = os.path.basename(args.config.data_dir.split("/")[-1])
     if args.config.ckp_dir is not None:
@@ -323,36 +274,9 @@
     with open(os.path.join(args.config.data_dir, "metadata.json"), "r") as f:
         args.metadata = json.loads(f.read())
 
-<<<<<<< HEAD
-    # segnn arguments
-    parser.add_argument("--lmax-attributes", type=int, default=1)
-    parser.add_argument("--lmax-hidden", type=int, default=1)
-    parser.add_argument(
-        "--norm",
-        type=str,
-        default="instance",
-        choices=["instance", "batch", "none"],
-        help="Normalisation type",
-    )
-    parser.add_argument(
-        "--velocity_aggregate",
-        type=str,
-        default="avg",
-        choices=["avg", "sum", "last", "all"],
-        help="Velocity aggregation function for node attributes",
-    )
-    parser.add_argument(
-        "--attribute_mode",
-        type=str,
-        default="add",
-        choices=["add", "concat", "velocity"],
-=======
     args.normalization = get_dataset_normalization(
         args.metadata, args.config.isotropic_norm, args.config.noise_std
->>>>>>> c75dcc4c
-    )
-    parser.add_argument("--right_attribute", action="store_true")
-    parser.add_argument("--attention_blocks", type=int, default=0)
+    )
 
     if args.config.num_rollout_steps == -1:
         args.config.num_rollout_steps = (
@@ -426,7 +350,7 @@
     elif args.config.model == "lin":
         model = lambda x: Linear(dim_out=3)(x)
         graph_postprocess = None
-    elif "segnn" in args.model:
+    elif "segnn" in args.config.model:
         from e3nn_jax import Irreps
         from segnn_jax import SEGNN, weight_balanced_irreps
 
@@ -437,113 +361,81 @@
             use_sh=True,
             lmax=args.config.lmax_hidden,
         )
-<<<<<<< HEAD
-        if args.model == "segnn":
+        if args.config.model == "segnn":
             model = lambda x: SEGNN(
                 hidden_irreps=hidden_irreps,
                 output_irreps=Irreps("1x1o"),
-                num_layers=args.num_mp_steps,
+                num_layers=args.config.num_mp_steps,
                 task="node",
-                blocks_per_layer=2,
-                norm=args.norm,
+                blocks_per_layer=args.config.num_mlp_layers,
+                norm=args.config.segnn_norm,
             )(x)
-        elif args.model == "segnn_rewind":
+        elif args.config.model == "segnn_rewind":
             from segnn_experiments.rsegnn import RSEGNN
 
             assert (
-                args.num_mp_steps == args.input_seq_length - 1
+                args.config.num_mp_steps == args.config.input_seq_length - 1
             ), "The number of layers must be the same size of the history"
             assert (
-                args.velocity_aggregate == "all"
+                args.config.velocity_aggregate == "all"
             ), "SEGNN with rewind is supposed to have all historical velocities"
 
             model = lambda x: RSEGNN(
                 hidden_irreps=hidden_irreps,
                 output_irreps=Irreps("1x1o"),
-                num_layers=args.num_mp_steps,
+                num_layers=args.config.num_mp_steps,
                 task="node",
-                blocks_per_layer=2,
-                norm=args.norm,
+                blocks_per_layer=args.config.num_mlp_layers,
+                norm=args.config.segnn_norm,
             )(x)
-        elif args.model == "segnn_attention":
+        elif args.config.model == "segnn_attention":
             from segnn_experiments.asegnn import AttentionSEGNN
 
             assert (
-                args.velocity_aggregate == "all"
+                args.config.velocity_aggregate == "all"
             ), "SEGNN with attention is supposed to have all historical velocities"
 
             model = lambda x: AttentionSEGNN(
                 hidden_irreps=hidden_irreps,
                 output_irreps=Irreps("1x1o"),
-                num_layers=args.num_mp_steps,
+                num_layers=args.config.num_mp_steps,
                 task="node",
-                blocks_per_layer=2,
-                norm=args.norm,
-                right_attribute=args.right_attribute,
-                attribute_embedding_blocks=args.attention_blocks,
+                blocks_per_layer=args.config.num_mlp_layers,
+                norm=args.config.segnn_norm,
+                right_attribute=args.config.right_attribute,
+                attribute_embedding_blocks=args.config.attention_blocks,
             )(x)
 
-        args.node_feature_irreps = []
-
-        vel_irrep = f"{args.input_seq_length - 1}x1o"
-
-        pbc = np.array(args.metadata["periodic_boundary_conditions"]).any()
+        args.info.node_feature_irreps = []
+
+        args.info.node_feature_irreps.append(f"{args.config.input_seq_length - 1}x1o")
+
+        pbc = any(args.metadata["periodic_boundary_conditions"])
         homogeneous_particles = particle_type.max() == particle_type.min()
 
         if not pbc:
-            args.node_feature_irreps.append("2x1o")
-
-        if args.magnitudes:
-            args.node_feature_irreps.append(f"{args.input_seq_length - 1}x0e")
-
-        if homogeneous_particles:
-            args.node_feature_irreps.append(f"{NodeType.SIZE}x0e")
-
-        args.node_feature_irreps = "+".join(args.node_feature_irreps)
-=======
-        model = lambda x: SEGNN(
-            hidden_irreps=hidden_irreps,
-            output_irreps=Irreps("1x1o"),
-            num_layers=args.config.num_mp_steps,
-            task="node",
-            blocks_per_layer=args.config.num_mlp_layers,
-            norm=args.config.norm,
-        )(x)
-        pbc = args.metadata["periodic_boundary_conditions"]
-        if np.array(pbc).any():
-            pbc_irrep = ""
-        else:
-            pbc_irrep = "+ 2x1o"
-        if args.config.magnitude:
-            magnitude_irrep = f"+ {args.config.input_seq_length - 1}x0e"
-        else:
-            magnitude_irrep = ""
-
-        args.info.node_feature_irreps = (
-            f"{args.config.input_seq_length - 1}x1o "
-            f"{magnitude_irrep} "
-            f"{pbc_irrep} + "
-            f"{NodeType.SIZE}x0e"
-        )
->>>>>>> c75dcc4c
+            args.info.node_feature_irreps.append("2x1o")
+
+        if args.config.magnitudes:
+            args.info.node_feature_irreps.append(
+                f"{args.config.input_seq_length - 1}x0e"
+            )
+
+        if not homogeneous_particles:
+            args.info.node_feature_irreps.append(f"{NodeType.SIZE}x0e")
+
+        args.info.node_feature_irreps = "+".join(args.info.node_feature_irreps)
 
         graph_postprocess = steerable_graph_transform_builder(
             node_features_irreps=Irreps(
                 args.info.node_feature_irreps
             ),  # Hx1o vel, Hx0e vel, 2x1o boundary, 9x0e type
             edge_features_irreps=Irreps("1x1o + 1x0e"),  # 1o displacement, 0e distance
-<<<<<<< HEAD
-            lmax_attributes=args.lmax_attributes,
-            velocity_aggregate=args.velocity_aggregate,
-            attribute_mode=args.attribute_mode,
-            n_vels=args.input_seq_length - 1,
-            homogeneous_particles=homogeneous_particles,
-=======
             lmax_attributes=args.config.lmax_attributes,
             velocity_aggregate=args.config.velocity_aggregate,
             attribute_mode=args.config.attribute_mode,
-            pbc=pbc,
->>>>>>> c75dcc4c
+            n_vels=args.config.input_seq_length - 1,
+            homogeneous_particles=homogeneous_particles,
         )
 
     # transform core simulator outputting accelerations.
