--- conflicted
+++ resolved
@@ -386,37 +386,6 @@
             use_sh=True,
             lmax=args.config.lmax_hidden,
         )
-<<<<<<< HEAD
-        model = lambda x: SEGNN(
-            hidden_irreps=hidden_irreps,
-            output_irreps=Irreps("1x1o"),
-            num_layers=args.config.num_mp_steps,
-            task="node",
-            blocks_per_layer=args.config.num_mlp_layers,
-            norm=args.config.norm,
-        )(x)
-        pbc = args.metadata["periodic_boundary_conditions"]
-        if np.array(pbc).any():
-            pbc_irrep = ""
-        else:
-            pbc_irrep = "+ 2x1o"
-        if args.config.magnitude:
-            magnitude_irrep = f"+ {args.config.input_seq_length - 1}x0e"
-        else:
-            magnitude_irrep = ""
-        if external_force_fn:
-            force_irrep = "+ 1x1o"
-        else:
-            force_irrep = ""
-
-        args.info.node_feature_irreps = (
-            f"{args.config.input_seq_length - 1}x1o "
-            f"{magnitude_irrep} "
-            f"{pbc_irrep}"
-            f"{force_irrep}"
-            f"+ {NodeType.SIZE}x0e"
-        )
-=======
         if args.config.model == "segnn":
             model = lambda x: SEGNN(
                 hidden_irreps=hidden_irreps,
@@ -472,6 +441,9 @@
         if not pbc:
             args.info.node_feature_irreps.append("2x1o")
 
+        if external_force_fn:
+            args.info.node_feature_irreps.append("1x1o")
+
         if args.config.magnitudes:
             args.info.node_feature_irreps.append(
                 f"{args.config.input_seq_length - 1}x0e"
@@ -481,7 +453,6 @@
             args.info.node_feature_irreps.append(f"{NodeType.SIZE}x0e")
 
         args.info.node_feature_irreps = "+".join(args.info.node_feature_irreps)
->>>>>>> 9fe2e1c4
 
         graph_postprocess = steerable_graph_transform_builder(
             node_features_irreps=Irreps(
